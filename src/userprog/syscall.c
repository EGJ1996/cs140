#include "userprog/syscall.h"
#include <stdio.h>
#include <syscall-nr.h>
#include <list.h>
#include "threads/interrupt.h"
#include "threads/thread.h"
#include "threads/malloc.h"
#include "threads/init.h"
#include "threads/vaddr.h"
#include "devices/shutdown.h"
#include "devices/input.h"
#include "filesys/file.h"
#include "filesys/filesys.h"
#include "filesys/directory.h"
#include "userprog/process.h"
#include "lib/string.h"
#include "threads/vaddr.h"
#include "userprog/pagedir.h"
#include "vm/mmap.h"


static void syscall_handler (struct intr_frame *);

// BEGIN LP DEFINED HELPER FUNCTIONS//
<<<<<<< HEAD
static void check_usr_ptr(const void* u_ptr);
static void check_usr_string(const char* str);
static void check_usr_buffer(const void* buffer, unsigned length);
=======
static void check_usr_ptr(const void* u_ptr, void* esp);
static void check_usr_string(const char* str, void* esp);
static void check_usr_buffer(const void* buffer, unsigned length, void* esp, bool check_writable);
static bool check_file_name_length(const char* filename);
>>>>>>> 666aecce
static uint32_t read_frame(struct intr_frame* f, int byteOffset);
static int add_to_open_file_list(struct file* fp);
static struct file_package* get_file_package_from_open_list(int fd);
// END LP DEFINED HELPER FUNCTIONS  //

// BEGIN LP DEFINED SYSTEM CALL HANDLERS //
static void LP_halt (void) NO_RETURN;
static void LP_exit (int status) NO_RETURN;
static pid_t LP_exec (const char* command_line, void* esp);
static int LP_wait (pid_t pid);
static bool LP_create (const char *file, unsigned initial_size, void* esp);
static bool LP_remove (const char *file, void* esp);
static int LP_open (const char *file, void* esp);
static int LP_filesize (int fd);
static int LP_read (int fd, void *buffer, unsigned length, void* esp);
static int LP_write (int fd, const void *buffer, unsigned length, void* esp);
static void LP_seek (int fd, unsigned position);
static unsigned LP_tell (int fd);
static void LP_close (int fd);
static mapid_t mmap (int fd, void *addr);
static void munmap (mapid_t mapping);
// END   LP DEFINED SYSTEM CALL HANDLERS //

//BEGIN LP Project 3 additions
static void pinning_for_system_call(const void* begin, unsigned length, bool should_pin);
static unsigned strlen_pin(const char* string);
//END LP Project 3 additions


static bool chdir(const char* dir);
static bool mkdir(const char* dir);
static bool readdir(int fd, char* name);
static bool isdir(int fd);
static int inumber(int fd);

/*
 --------------------------------------------------------------------
 Description: we do any file system initialization here. 
 NOTE: currently, the only initialization that we add is 
    to init the global file_system lock. 
 --------------------------------------------------------------------
 */
void
syscall_init (void)
{
    intr_register_int (0x30, 3, INTR_ON, syscall_handler, "syscall");
}

/*
 --------------------------------------------------------------------
 Description: reads the system call number from f->eip and dispatches
    to the correct system call handler.
 NOTE: for all handlers that return a value, we place this return 
    value in the eax register of the intr_frame. 
 NOTE: because the eax register is defined to be a uiint32_t, we
    have to cast as such when placing the return value in it. 
 --------------------------------------------------------------------
 */
static void
syscall_handler (struct intr_frame *f ) 
{
    unsigned arg1, arg2, arg3;
    int systemCall_num = (int)read_frame(f, 0);
    switch (systemCall_num) {
        case SYS_HALT:
            LP_halt();
            break;
        case SYS_EXIT:
            arg1 = read_frame(f, 4);
            LP_exit((int)arg1);
            break;
        case SYS_EXEC:
            arg1 = read_frame(f, 4);
            f->eax = (uint32_t)LP_exec((char*)arg1, f->esp);
            break;
        case SYS_WAIT:
            arg1 = read_frame(f, 4);
            f->eax = (uint32_t)LP_wait((pid_t)arg1);
            break;
        case SYS_CREATE:
            arg1 = read_frame(f, 4);
            arg2 = read_frame(f, 8);
            f->eax = (uint32_t)LP_create((const char*)arg1, (unsigned)arg2, f->esp);
            break;
        case SYS_REMOVE:
            arg1 = read_frame(f, 4);
            f->eax = (uint32_t)LP_remove((const char*)arg1, f->esp);
            break;
        case SYS_OPEN:
            arg1 = read_frame(f, 4);
            f->eax = (uint32_t)LP_open((const char*)arg1, f->esp);
            break;
        case SYS_FILESIZE:
            arg1 = read_frame(f, 4);
            f->eax = (uint32_t)LP_filesize((int)arg1);
            break;
        case SYS_READ:
            arg1 = read_frame(f, 4);
            arg2 = read_frame(f, 8);
            arg3 = read_frame(f, 12);
            f->eax = (int)LP_read((int)arg1, (void*)arg2, (unsigned)arg3, f->esp);
            break;
        case SYS_WRITE:
            arg1 = read_frame(f, 4);
            arg2 = read_frame(f, 8);
            arg3 = read_frame(f, 12);
            f->eax = (uint32_t)LP_write((int)arg1, (const void*)arg2, (unsigned)arg3, f->esp);
            break;
        case SYS_SEEK:
            arg1 = read_frame(f, 4);
            arg2 = read_frame(f, 8);
            LP_seek((int)arg1, (unsigned)arg2);
            break;
        case SYS_TELL:
            arg1 = read_frame(f, 4);
            f->eax = (uint32_t)LP_tell((int)arg1);
            break;
        case SYS_CLOSE:
            arg1 = read_frame(f, 4);
            LP_close((int)arg1);
            break;
<<<<<<< HEAD
        case SYS_CHDIR:
          arg1 = read_frame(f, 4);
          f->eax = (uint32_t)chdir((const char*)arg1);
          break;
        case SYS_MKDIR:
          arg1 = read_frame(f, 4);
          f->eax = (uint32_t)mkdir((const char*)arg1);
          break;
        case SYS_READDIR:
          arg1 = read_frame(f, 4);
          arg2 = read_frame(f, 8);
          f->eax = (uint32_t)readdir((int)arg1, (char*)arg2);
          break;
        case SYS_ISDIR:
          arg1 = read_frame(f, 4);
          f->eax = (uint32_t)isdir((int)arg1);
          break;
        case SYS_INUMBER:
          arg1 = read_frame(f, 4);
          f->eax = (uint32_t)inumber((int)arg1);
          break;
=======
        case SYS_MMAP:
            arg1 = read_frame(f, 4);
            arg2 = read_frame(f, 8);
            f->eax = mmap((int)arg1, (void*)arg2);
            break;
        case SYS_MUNMAP:
            arg1 = read_frame(f, 4);
            munmap((mapid_t) arg1);
            break;
>>>>>>> 666aecce
        default:
            LP_exit(-1); //should never get here. If we do, exit with -1.
            break;
    }
}

/*
 --------------------------------------------------------------------
 Description: Terminates Pintos by calling power_off() 
    (declared in threads/init.h). This should be seldom 
    used, because you lose some information about possible 
    deadlock situations, etc.
 NOTE: the NO_RETURN included for style, and to ensure no 
    compiler warnings. 
 --------------------------------------------------------------------
 */
static void LP_halt (void) {
    shutdown_power_off ();
    NOT_REACHED();
}

/*
 --------------------------------------------------------------------
 Description: Terminates the current user program, returning 
    status to the kernel. If the process's parent waits for 
    it (see below), this is the status that will be returned. 
    Conventionally, a status of 0 indicates success and nonzero 
    values indicate errors.
 NOTE: exit is the first in a series of calls that is a process
    exit. Chain is as follows:
    1. exit -- here we set the exit status
    2. thread_exit() -- takes care of internal thread information
    3. process_exit() -- here is where we free our resources. 
 --------------------------------------------------------------------
 */
static void LP_exit (int status) {
    thread_current()->vital_info->exit_status = status;
    if (thread_current()->is_running_user_program) {
        printf("%s: exit(%d)\n", thread_name(), status);
    }
    thread_exit();
    NOT_REACHED();
}

/*
 --------------------------------------------------------------------
 Description: Runs the executable whose name is given in cmd_line, 
    passing any given arguments, and returns the new process's
    program id (pid). Must return pid -1, which otherwise should 
    not be a valid pid, if the program cannot load or run for any 
    reason. Thus, the parent process cannot return from the exec 
    until it knows whether the child process successfully loaded 
    its executable. You must use appropriate synchronization to 
    ensure this.
 NOTE: if pid is TID_ERROR after the call to process_execute, then
    the call to thread_create in process_execute failed, and the 
    child will never get a chance to load. Thus we return immediately
    in this case. 
 NOTE: if pid is not TID_ERROR, than the child thread will run the 
    start_process function. In this case, we have to wait until the 
    child process has signaled us that it has finished the load process. 
    Depending on the outcome of the load process, we return pid for 
    a successful load, or -1 if the load failed. 
 --------------------------------------------------------------------
 */
static pid_t LP_exec (const char* command_line, void* esp) {
    check_usr_string(command_line, esp);
    struct thread* curr_thread = thread_current();
    
    unsigned length = strlen_pin(command_line);
    
    pid_t pid = process_execute(command_line);
    pinning_for_system_call(command_line, length, false);
    if (pid == TID_ERROR) {
        return -1;
    }
    sema_down(&curr_thread->sema_child_load);
    if (curr_thread->child_did_load_successfully) {
        curr_thread->child_did_load_successfully = false;
        return pid;
    }
    return -1;
}

/*
 --------------------------------------------------------------------
 Description: Waits for a child process pid and retrieves the 
    child's exit status.
 --------------------------------------------------------------------
 */
static int LP_wait (pid_t pid) {
    return process_wait(pid);
}

/*
 --------------------------------------------------------------------
 Description: Creates a new file called file initially initial_size 
    bytes in size. Returns true if successful, false otherwise. 
    Creating a new file does not open it: opening the new file 
    is a separate operation which would require a open system call.
 filesys_create is threadsafe
 --------------------------------------------------------------------
 */
<<<<<<< HEAD
static bool LP_create (const char *file, unsigned initial_size) {
    check_usr_string(file);
    //lock_acquire(&file_system_lock);    
    bool outcome = filesys_create(file, false, initial_size);
    //lock_release(&file_system_lock);
=======
static bool LP_create (const char *file, unsigned initial_size, void* esp) {
    check_usr_string(file, esp);
    if (!check_file_name_length(file)) {
        return false;
    }
    lock_acquire(&file_system_lock);
    unsigned length = strlen(file);
    bool outcome = filesys_create(file, initial_size);
    pinning_for_system_call(file, length, false);
    lock_release(&file_system_lock);
>>>>>>> 666aecce
    
    return outcome;
}

/*
 --------------------------------------------------------------------
 Description: Deletes the file called file. Returns true if 
    successful, false otherwise. A file may be removed regardless 
    of whether it is open or closed, and removing an open file 
    does not close it. See Removing an Open File, for details.
 filesys_remove is threadsafe
 --------------------------------------------------------------------
 */
<<<<<<< HEAD
static bool LP_remove (const char *file) {
    check_usr_string(file);
    
    //lock_acquire(&file_system_lock);
    bool outcome = filesys_remove(file);
    //lock_release(&file_system_lock);
=======
static bool LP_remove (const char *file, void* esp) {
    check_usr_string(file, esp);
    if (!check_file_name_length(file)) {
        return -1;
    }
    
    lock_acquire(&file_system_lock);
    unsigned length = strlen(file);
    bool outcome = filesys_remove(file);
    pinning_for_system_call(file, length, false);
    lock_release(&file_system_lock);
>>>>>>> 666aecce
    
    return outcome;
}

/*
 --------------------------------------------------------------------
 Description: Opens the file called file. Returns a nonnegative 
    integer handle called a "file descriptor" (fd), or -1 if the
    file could not be opened.
 filesys_open is threadsafe
 --------------------------------------------------------------------
 */
<<<<<<< HEAD
static int LP_open (const char *file) {
    check_usr_string(file);
    //lock_acquire(&file_system_lock);
    struct file* fp = filesys_open(file);
    if (fp == NULL) {
        //lock_release(&file_system_lock);
=======
static int LP_open (const char *file, void* esp) {
    check_usr_string(file, esp);
    if (!check_file_name_length(file)) {
        return -1;
    }
    lock_acquire(&file_system_lock);
    unsigned length = strlen(file);
    struct file* fp = filesys_open(file);
    if (fp == NULL) {
        pinning_for_system_call(file, length, false);
        lock_release(&file_system_lock);
>>>>>>> 666aecce
        return -1;
    }
    pinning_for_system_call(file, length, false);
    int fd = add_to_open_file_list(fp);
    //lock_release(&file_system_lock);
    return fd;
}

/*
 --------------------------------------------------------------------
 Description: Returns the size, in bytes, of the file open as fd.
 NOTE: if no open file for fd, then returns -1;
 --------------------------------------------------------------------
 */
static int LP_filesize (int fd) {
    //lock_acquire(&file_system_lock);
    struct file_package* package = get_file_package_from_open_list(fd);
    if (package == NULL || file_is_dir(package->fp)) {
        //lock_release(&file_system_lock);
        return -1;
    }
    off_t size = file_length(package->fp);
    //lock_release(&file_system_lock);
    return (int)size;
}

/*
 --------------------------------------------------------------------
 Description: Reads size bytes from the file open as fd into buffer. 
    Returns the number of bytes actually read (0 at end of file), 
    or -1 if the file could not be read (due to a condition other 
    than end of file). Fd 0 reads from the keyboard using input_getc().
 --------------------------------------------------------------------
 */
static int LP_read (int fd, void *buffer, unsigned length, void* esp) {
    check_usr_buffer(buffer, length, esp, true);
    pinning_for_system_call(buffer, length, true);
    
    if (fd == STDIN_FILENO) {
        char* char_buff = (char*)buffer;
        unsigned i;
        for (i = 0; i < length; i++) {
            char_buff[i] = input_getc();
        }
        pinning_for_system_call(buffer, length, false);
        return length;
    }
    
    //lock_acquire(&file_system_lock);
    struct file_package* package = get_file_package_from_open_list(fd);
<<<<<<< HEAD
    if (package == NULL || file_is_dir(package->fp)) {
        //lock_release(&file_system_lock);
=======
    if (package == NULL) {
        lock_release(&file_system_lock);
        pinning_for_system_call(buffer, length, false);
>>>>>>> 666aecce
        return -1;
    }
    int num_bytes_read = file_read_at(package->fp, buffer, length, package->position);
    pinning_for_system_call(buffer, length, false);
    package->position += num_bytes_read;
    //lock_release(&file_system_lock);
    return num_bytes_read;
}

/*
 --------------------------------------------------------------------
 Description: Writes size bytes from buffer to the open file fd. 
    Returns the number of bytes actually written, which may be less 
    than size if some bytes could not be written.
 --------------------------------------------------------------------
 */
static int LP_write (int fd, const void *buffer, unsigned length, void* esp) {
    check_usr_buffer(buffer, length, esp, false);
    pinning_for_system_call(buffer, length, true);
    
    if (fd == STDOUT_FILENO) {
        putbuf(buffer, length);
        pinning_for_system_call(buffer, length, false);
        return length;
    }
    
    //lock_acquire(&file_system_lock);
    struct file_package* package = get_file_package_from_open_list(fd);
<<<<<<< HEAD
    if (package == NULL || file_is_dir(package->fp)) {
        //lock_release(&file_system_lock);
=======
    if (package == NULL) {
        lock_release(&file_system_lock);
        pinning_for_system_call(buffer, length, false);
>>>>>>> 666aecce
        return -1;
    }
    int num_bytes_written = file_write_at(package->fp, buffer, length, package->position);
    pinning_for_system_call(buffer, length, false);
    package->position += num_bytes_written;
    //lock_release(&file_system_lock);
    return num_bytes_written;
}

/*
 --------------------------------------------------------------------
 Description: Changes the next byte to be read or written in open 
    file fd to position, expressed in bytes from the beginning of 
    the file. (Thus, a position of 0 is the file's start.)
 NOTE: The assignment spec indicates we do not need to check the    
    validity of the new position v. filesize, as this is handled for
    us in the write and read implimentations in the filsysem. 
 --------------------------------------------------------------------
 */
static void LP_seek (int fd, unsigned position) {
    //lock_acquire(&file_system_lock);
    struct file_package* package = get_file_package_from_open_list(fd);
    if (package == NULL || file_is_dir(package->fp)) {
        //lock_release(&file_system_lock);
        LP_exit(-1);
    }
    package->position = position;
    //lock_release(&file_system_lock);
}

/*
 --------------------------------------------------------------------
 Description: Returns the position of the next byte to be read 
    or written in open file fd, expressed in bytes from the beginning 
    of the file.
 NOTE: In the case of an invalid fd, we will have to call exit with 
    an error message as the porotype of this system call having an 
    unsigned return value does not allow us to return -1 on error. 
 --------------------------------------------------------------------
 */
static unsigned LP_tell (int fd) {
    //lock_acquire(&file_system_lock);
    struct file_package* package = get_file_package_from_open_list(fd);
    if (package == NULL || file_is_dir(package->fp)) {
        //lock_release(&file_system_lock);
        LP_exit(-1);
    }
    unsigned position = package->position;
    //lock_release(&file_system_lock);
    return position;
}

/*
 --------------------------------------------------------------------
 Description: Closes file descriptor fd. Exiting or terminating a 
    process implicitly closes all its open file descriptors, as if 
    by calling this function for each one.
 NOTE: if there is no associated file_package for the given fd, 
    forces us to exit the program. 
 file_close is threadsafe
 --------------------------------------------------------------------
 */
static void LP_close (int fd) {
    //lock_acquire(&file_system_lock);
    struct file_package* package = get_file_package_from_open_list(fd);
    if (package == NULL) {
        //lock_release(&file_system_lock);
        LP_exit(-1);
    }
    file_close(package->fp);
    list_remove(&package->elem);
    //lock_release(&file_system_lock);
    free(package);
}

<<<<<<< HEAD



=======
static mapid_t
mmap(int fd, void *addr)
{
    /* Validate the parameters */
    if (((uint32_t)addr) % PGSIZE != 0) {
        return -1;
    }
    if (fd == 0 || fd == 1) {
        return -1;
    }

    /* Ensure the fd has been assigned to the user */
    lock_acquire(&file_system_lock);
    struct file* fp = get_file_from_open_list(fd);
    if (fp == NULL) {
        lock_release(&file_system_lock);
        return -1;
    }
    off_t size = file_length(fp);
    lock_release(&file_system_lock);
    
    /* Ensure that the requested VM region wouldn't contain invalid addresses
     * or overlap other user memory */
    struct thread *t = thread_current();
    void *page;
    for (page = addr; page < addr + size; page += PGSIZE)
    {
        if (page == NULL) {
            return -1;
        }
        if (!is_user_vaddr(page)) {
            return -1;
        }
        if (find_spte(page, t) != NULL) {
            return -1;
        }
    }

    /* Fill in the mmap state data */
    struct mmap_state *mmap_s = malloc(sizeof(struct mmap_state));
    if (mmap_s == NULL) {
        thread_current()->vital_info->exit_status = -1;
        if (thread_current()->is_running_user_program) {
            printf("%s: exit(%d)\n", thread_name(), -1);
        }
        thread_exit();
    }

    lock_acquire(&file_system_lock);
    mmap_s->fp = file_reopen(fp);
    if (mmap_s->fp == NULL)
    {
        lock_release(&file_system_lock);
        return -1;
    }
    lock_release(&file_system_lock);

    mmap_s->vaddr = addr;
    mmap_s->mapping = t->mapid_counter;
    list_push_back(&t->mmapped_files, &mmap_s->elem);

    /* Finally, create the necessary SPTEs */
    for (page = addr; page < addr + size; page += PGSIZE)
    {
        uint32_t read_bytes = page + PGSIZE < addr + size ? PGSIZE
                                                          : addr + size - page;
        uint32_t zero_bytes = PGSIZE - read_bytes;
        struct spte* spte = create_spte_and_add_to_table(MMAPED_PAGE,             /* Location */
                                     page,                    /* Address */
                                     true,                    /* Writeable */
                                     false,                   /* Loaded */
                                     mmap_s->fp,              /* File */
                                     page - addr,             /* File offset */
                                     read_bytes,
                                     zero_bytes);
        if (spte == NULL) {
            PANIC("null spte");
        }
        lock_release(&spte->page_lock);
    }
    return t->mapid_counter++;
}

static void
munmap(mapid_t mapping)
{
    /* Find the mmap_state */
    struct thread *t = thread_current();
    struct list_elem *e = list_head(&t->mmapped_files);
    while ((e = list_next (e)) != list_end (&t->mmapped_files)) 
    {
        struct mmap_state *mmap_s = list_entry(e, struct mmap_state, elem);
        if (mmap_s->mapping == mapping) {
            lock_acquire(&file_system_lock);
            unsigned size = file_length(mmap_s->fp);
            lock_release(&file_system_lock);
            pinning_for_system_call(mmap_s->vaddr, size, true);
            munmap_state(mmap_s, t);
            return;
        }
    }
}
>>>>>>> 666aecce

/*
 --------------------------------------------------------------------
 Description: Changes the current working directory of the process to
  dir, which may be relative or absolute. Returns true if successful,
  false on failure.
 --------------------------------------------------------------------
 */
static bool chdir(const char* dir) {
  check_usr_string(dir);
  //lock_acquire(&file_system_lock);
  struct thread* t = thread_current();
  char* unused;
  struct inode* dirInode = dir_resolve_path(dir, get_cwd(), &unused, false);
  if (dirInode == NULL)
    return false;
  lock_release(&dirInode->directory_lock);
  
  if(!dirInode->is_directory) {
      //lock_release(&file_system_lock);
      return false;
  }
  struct dir* new_dir = dir_open(dirInode);
  if(new_dir == NULL)
  {
    //lock_release(&file_system_lock);
    return false;
  }
  dir_close(t->curr_dir);
  t->curr_dir = new_dir;
  //lock_release(&file_system_lock);
  return true;
}

/*
 --------------------------------------------------------------------
 Description: Creates the directory named dir, which may be relative
  or absolute. Returns true if successful, false on failure. Fails if
  dir already exists or if any directory name in dir, besides the
  last, does not already exist.
 filesys_create is threadsafe
 --------------------------------------------------------------------
 */
static bool mkdir(const char* dir) {
  check_usr_string(dir);
  //lock_acquire(&file_system_lock);
  bool success = filesys_create(dir, true, 16);
  //lock_release(&file_system_lock);
  return success;
}

/*
 --------------------------------------------------------------------
 Description: Reads a directory entry from file descriptor fd, which
  must represent a directory. If successful, stores the
  null-terminated file name in name, which must have room for
  READDIR_MAX_LEN + 1 bytes, and returns true. If no entries are left
  in the directory, returns false.
 Not guaranteed to play nicely with multiple threads
 If not a valid file descriptor, exit the thread
 --------------------------------------------------------------------
 */
static bool readdir(int fd, char* name) {
  check_usr_buffer(name, NAME_MAX + 1);
  //lock_acquire(&file_system_lock);
  struct file_package* package = get_file_package_from_open_list(fd);
  if (package == NULL) {
      //lock_release(&file_system_lock);
      LP_exit(-1);
  }
  if(!file_is_dir(package->fp)) {
    return false;
  }
  bool result = dir_readdir(package->fp->dir, name);
  //lock_release(&file_system_lock);
  return result;
}

/*
 --------------------------------------------------------------------
 Description: Returns true if fd represents a directory, false if it
  represents an ordinary file.
 If not a valid file descriptor, exit the thread
 --------------------------------------------------------------------
 */
static bool isdir(int fd) {
  //lock_acquire(&file_system_lock);
  struct file_package* package = get_file_package_from_open_list(fd);
  if (package == NULL) {
      //lock_release(&file_system_lock);
      LP_exit(-1);
  }
  bool result = file_is_dir(package->fp);
  //lock_release(&file_system_lock);
  return result;
}

/*
 --------------------------------------------------------------------
 Description: Returns the inode number of the inode associated with
  fd, which may represent an ordinary file or a directory.
 If not a valid file descriptor, exit the thread
 --------------------------------------------------------------------
 */
static int inumber(int fd) {
  //lock_acquire(&file_system_lock);
  struct file_package* package = get_file_package_from_open_list(fd);
  if (package == NULL) {
      //lock_release(&file_system_lock);
      LP_exit(-1);
  }
  int result = (int)(package->fp->inode->sector);
  //lock_release(&file_system_lock);
  return result;
}





/*
 --------------------------------------------------------------------
 Description: returns the file_packae struct that corresponds to a 
    given fd in the list of open_files within a process. 
 --------------------------------------------------------------------
 */
static struct file_package* get_file_package_from_open_list(int fd) {
    struct thread* curr_thread = thread_current();
    struct list_elem* curr = list_head(&curr_thread->open_files);
    struct list_elem* tail = list_tail(&curr_thread->open_files);
    while (true) {
        curr = list_next(curr);
        if (curr == tail) break;
        struct file_package* package = list_entry(curr, struct file_package, elem);
        if (package->fd == fd) {
            return package;
        }
    }
    return NULL;
}

/*
 --------------------------------------------------------------------
 Description: this funtion makes a thread package around this
    struct and then adds it to the list of files open for the
    given thread. 
 --------------------------------------------------------------------
 */
static int add_to_open_file_list(struct file* fp) {
    struct thread* curr_thread = thread_current();
    struct file_package* package = malloc(sizeof(struct file_package));
    if (package == NULL) {
        return -1;
    }
    package->position = 0;
    package->fp = fp;
    int fd = curr_thread->fd_counter;
    package->fd = fd;
    curr_thread->fd_counter++;
    list_push_back(&curr_thread->open_files, &package->elem);
    return fd;
}

/*
 */
static unsigned strlen_pin(const char* string) {
    void* last_page = NULL;
    void* curr_page = NULL;
    unsigned str_len = 0;
    char* str = (char*)string;
    while (true) {
        const void* ptr = (const void*)str;
        curr_page = pg_round_down(ptr);
        if (curr_page != last_page) {
            pinning_for_system_call(curr_page, 0, true);
            last_page = curr_page;
        }
        if (*str == '\0') break;
        str_len++;
        str = (char*)str + 1;
    }
    return str_len;
}

/*
 --------------------------------------------------------------------
<<<<<<< HEAD
=======
 Description: ensures that the length of the filename does not 
    exceed 14 characters. 
 --------------------------------------------------------------------
 */
#define MAX_FILENAME_LENGTH 14
static bool check_file_name_length(const char* filename) {
    
    void* last_page = NULL;
    void* curr_page = NULL;
    unsigned str_len = 0;
    char* str = (char*)filename;
    while (true) {
        const void* ptr = (const void*)str;
        curr_page = pg_round_down(ptr);
        if (curr_page != last_page) {
            pinning_for_system_call(curr_page, 0, true);
            last_page = curr_page;
        }
        if (*str == '\0') break;
        str_len++;
        str = (char*)str + 1;
    }
    if (str_len > MAX_FILENAME_LENGTH) {
        last_page = NULL;
        curr_page = NULL;
        str = (char*)filename;
        while (true) {
            const void* ptr = (const void*)str;
            curr_page = pg_round_down(ptr);
            if (curr_page != last_page) {
                pinning_for_system_call(curr_page, 0, false);
                last_page = curr_page;
            }
            if (*str == '\0') break;
            str = (char*)str + 1;
        }
        return false;
    }
    return true;
}

/*
 --------------------------------------------------------------------
>>>>>>> 666aecce
 Description: Checks to ensure that all pointers within the usr's
    supplied buffer are proper for user space. 
 NOTE: If this function completes and returns, we know that the 
    buffer is solid. 
 ADDITOIN: CHeck every 4kb for every page until length is exceeded. 
 --------------------------------------------------------------------
 */
#define BYTES_PER_PAGE PGSIZE
static void check_usr_buffer(const void* buffer, unsigned length, void* esp, bool check_writable) {
    check_usr_ptr(buffer, esp);
    struct spte* spte = find_spte((void*)buffer, thread_current());
    if (check_writable && spte->is_writeable == false) {
        LP_exit(-1);
    }
    unsigned curr_offset = BYTES_PER_PAGE;
    while (true) {
        if (curr_offset >= length) break;
        check_usr_ptr((const void*)((char*)buffer + curr_offset), esp);
        struct spte* spte = find_spte((void*)((char*)buffer + curr_offset), thread_current());
        if (spte->is_writeable == false) {
            LP_exit(-1);
        }
        curr_offset += BYTES_PER_PAGE;
    }
    check_usr_ptr((const void*)((char*)buffer + length), esp);
}


/*
 --------------------------------------------------------------------
 Description: checks the pointer to make sure that it is valid.
    A pointer is valid only if it is within user virtual address 
    space, it is not null, and it is mapped. 
 NOTE: We use the is_usr_vaddr in thread/vaddr.h and pagedir_get_page 
    in userprg/pagedir.c
 NOTE: If the pointer is determined to be invalid, we call
    the exit system call which will terminate the current program.
    We pass the appropriate error as well. 
 NOTE: If this function completes and returns, than we know the pointer
    is valid, and we continue operation in the kernel processing
    the system call.
 NOTE: We need to replace the call to pagedir_get_page with a call
    to get spte, as the page we are accessing might not be mapped.
 --------------------------------------------------------------------
 */
static void check_usr_ptr(const void* ptr, void* esp) {
    if (ptr == NULL) {
        LP_exit(-1);
    }
    if (!is_user_vaddr(ptr)) {
        LP_exit(-1);
    } 
    if (find_spte((void*)ptr, thread_current()) == NULL) {
        if (is_valid_stack_access(esp, (void*)ptr)) {
            void* new_stack_page = pg_round_down(ptr);
            grow_stack(new_stack_page);
        } else {
            LP_exit(-1);
        }
    }
}

/*
 --------------------------------------------------------------------
 Description: checks each character in the string to make sure that
    the pointers are non null, are within user virtual address space,
    and are properly mapped. 
 --------------------------------------------------------------------
 */
static void check_usr_string(const char* str, void* esp) {
    while (true) {
        const void* ptr = (const void*)str;
        check_usr_ptr(ptr, esp);
        if (*str == '\0') break;
        str = (char*)str + 1;
    }
}

/*
 --------------------------------------------------------------------
 Description: This is a helper method for reading values from the 
    frame. We increment f->esp by offset, check the pointer to make
    sure it is valid, and then return the numerical value that resides
    at the address of the pointer. 
 NOTE: The return value of this function is the uinsigned int equivalent
    of the bits at said address. It is the responsibility of the caller
    to cast this return value to the appropriate type.
 --------------------------------------------------------------------
 */
static uint32_t read_frame(struct intr_frame* f, int byteOffset) {
    void* addr = f->esp + byteOffset;
    check_usr_ptr(addr, f->esp);
    return *(uint32_t*)addr;
}

/*
 --------------------------------------------------------------------
 DESCRIPTION: This function pins all of the pages that make up the 
    space from begin to length.
 NOTE: length is given in bytes
 NOTE: We assume that the validation of pointers has allready been
    done, so that these addresses are all valid.
 NOTE: We define pages by rounding down to the page boundary. If we 
    call pg_dir_round_up + 1, we will be in the next page. The 
    differnce between thus rounded up value + 1 and the current
    address is the offset of the address in the page.
 NOTE: if we ever encounter length being less than distance to 
    next page, we have covered all of the necessary pages.
 NOTE: if should_pin is true, we pin, otherwise, we un_pin
 NOTE: must be called first with pin, then unpin!
 --------------------------------------------------------------------
 */
static void pinning_for_system_call(const void* begin, unsigned length, bool should_pin) {
    void* curr_addr = (void*)begin;
    void* curr_page = pg_round_down(curr_addr);
    if (should_pin) {
        pin_page(curr_page);
    } else {
        un_pin_page(curr_page);
    }
    while (length > PGSIZE) {
        //add page size to curr_address to get next page
        //subtract page size from length
        curr_addr = (void*)((char*)curr_addr + PGSIZE);
        curr_page = pg_round_down(curr_addr);
        if (should_pin) {
            pin_page(curr_page);
        } else {
            un_pin_page(curr_page);
        }
        length -= PGSIZE;
    }
    curr_addr = (void*)((char*)curr_addr + length);
    void* last_page = pg_round_down(curr_addr);
    if ((uint32_t)last_page != (uint32_t)curr_page) {
        if (should_pin) {
            pin_page(last_page);
        } else {
            un_pin_page(last_page);
        }
    }
}
<|MERGE_RESOLUTION|>--- conflicted
+++ resolved
@@ -22,16 +22,9 @@
 static void syscall_handler (struct intr_frame *);
 
 // BEGIN LP DEFINED HELPER FUNCTIONS//
-<<<<<<< HEAD
-static void check_usr_ptr(const void* u_ptr);
-static void check_usr_string(const char* str);
-static void check_usr_buffer(const void* buffer, unsigned length);
-=======
 static void check_usr_ptr(const void* u_ptr, void* esp);
 static void check_usr_string(const char* str, void* esp);
 static void check_usr_buffer(const void* buffer, unsigned length, void* esp, bool check_writable);
-static bool check_file_name_length(const char* filename);
->>>>>>> 666aecce
 static uint32_t read_frame(struct intr_frame* f, int byteOffset);
 static int add_to_open_file_list(struct file* fp);
 static struct file_package* get_file_package_from_open_list(int fd);
@@ -61,9 +54,9 @@
 //END LP Project 3 additions
 
 
-static bool chdir(const char* dir);
-static bool mkdir(const char* dir);
-static bool readdir(int fd, char* name);
+static bool chdir(const char* dir, void* esp);
+static bool mkdir(const char* dir, void* esp);
+static bool readdir(int fd, char* name, void* esp);
 static bool isdir(int fd);
 static int inumber(int fd);
 
@@ -153,19 +146,18 @@
             arg1 = read_frame(f, 4);
             LP_close((int)arg1);
             break;
-<<<<<<< HEAD
         case SYS_CHDIR:
           arg1 = read_frame(f, 4);
-          f->eax = (uint32_t)chdir((const char*)arg1);
+          f->eax = (uint32_t)chdir((const char*)arg1, f->esp);
           break;
         case SYS_MKDIR:
           arg1 = read_frame(f, 4);
-          f->eax = (uint32_t)mkdir((const char*)arg1);
+          f->eax = (uint32_t)mkdir((const char*)arg1, f->esp);
           break;
         case SYS_READDIR:
           arg1 = read_frame(f, 4);
           arg2 = read_frame(f, 8);
-          f->eax = (uint32_t)readdir((int)arg1, (char*)arg2);
+          f->eax = (uint32_t)readdir((int)arg1, (char*)arg2, f->esp);
           break;
         case SYS_ISDIR:
           arg1 = read_frame(f, 4);
@@ -175,7 +167,6 @@
           arg1 = read_frame(f, 4);
           f->eax = (uint32_t)inumber((int)arg1);
           break;
-=======
         case SYS_MMAP:
             arg1 = read_frame(f, 4);
             arg2 = read_frame(f, 8);
@@ -185,7 +176,6 @@
             arg1 = read_frame(f, 4);
             munmap((mapid_t) arg1);
             break;
->>>>>>> 666aecce
         default:
             LP_exit(-1); //should never get here. If we do, exit with -1.
             break;
@@ -289,24 +279,14 @@
  filesys_create is threadsafe
  --------------------------------------------------------------------
  */
-<<<<<<< HEAD
-static bool LP_create (const char *file, unsigned initial_size) {
-    check_usr_string(file);
-    //lock_acquire(&file_system_lock);    
-    bool outcome = filesys_create(file, false, initial_size);
-    //lock_release(&file_system_lock);
-=======
+
 static bool LP_create (const char *file, unsigned initial_size, void* esp) {
     check_usr_string(file, esp);
-    if (!check_file_name_length(file)) {
-        return false;
-    }
-    lock_acquire(&file_system_lock);
+    //lock_acquire(&file_system_lock);
     unsigned length = strlen(file);
     bool outcome = filesys_create(file, initial_size);
     pinning_for_system_call(file, length, false);
-    lock_release(&file_system_lock);
->>>>>>> 666aecce
+    //lock_release(&file_system_lock);
     
     return outcome;
 }
@@ -320,26 +300,15 @@
  filesys_remove is threadsafe
  --------------------------------------------------------------------
  */
-<<<<<<< HEAD
-static bool LP_remove (const char *file) {
-    check_usr_string(file);
+
+static bool LP_remove (const char *file, void* esp) {
+    check_usr_string(file, esp);
     
     //lock_acquire(&file_system_lock);
-    bool outcome = filesys_remove(file);
-    //lock_release(&file_system_lock);
-=======
-static bool LP_remove (const char *file, void* esp) {
-    check_usr_string(file, esp);
-    if (!check_file_name_length(file)) {
-        return -1;
-    }
-    
-    lock_acquire(&file_system_lock);
     unsigned length = strlen(file);
     bool outcome = filesys_remove(file);
     pinning_for_system_call(file, length, false);
-    lock_release(&file_system_lock);
->>>>>>> 666aecce
+    //lock_release(&file_system_lock);
     
     return outcome;
 }
@@ -352,26 +321,17 @@
  filesys_open is threadsafe
  --------------------------------------------------------------------
  */
-<<<<<<< HEAD
-static int LP_open (const char *file) {
-    check_usr_string(file);
-    //lock_acquire(&file_system_lock);
-    struct file* fp = filesys_open(file);
-    if (fp == NULL) {
-        //lock_release(&file_system_lock);
-=======
 static int LP_open (const char *file, void* esp) {
     check_usr_string(file, esp);
     if (!check_file_name_length(file)) {
         return -1;
     }
-    lock_acquire(&file_system_lock);
+    //lock_acquire(&file_system_lock);
     unsigned length = strlen(file);
     struct file* fp = filesys_open(file);
     if (fp == NULL) {
         pinning_for_system_call(file, length, false);
-        lock_release(&file_system_lock);
->>>>>>> 666aecce
+        //lock_release(&file_system_lock);
         return -1;
     }
     pinning_for_system_call(file, length, false);
@@ -422,14 +382,9 @@
     
     //lock_acquire(&file_system_lock);
     struct file_package* package = get_file_package_from_open_list(fd);
-<<<<<<< HEAD
     if (package == NULL || file_is_dir(package->fp)) {
         //lock_release(&file_system_lock);
-=======
-    if (package == NULL) {
-        lock_release(&file_system_lock);
         pinning_for_system_call(buffer, length, false);
->>>>>>> 666aecce
         return -1;
     }
     int num_bytes_read = file_read_at(package->fp, buffer, length, package->position);
@@ -458,14 +413,9 @@
     
     //lock_acquire(&file_system_lock);
     struct file_package* package = get_file_package_from_open_list(fd);
-<<<<<<< HEAD
     if (package == NULL || file_is_dir(package->fp)) {
         //lock_release(&file_system_lock);
-=======
-    if (package == NULL) {
-        lock_release(&file_system_lock);
         pinning_for_system_call(buffer, length, false);
->>>>>>> 666aecce
         return -1;
     }
     int num_bytes_written = file_write_at(package->fp, buffer, length, package->position);
@@ -541,11 +491,8 @@
     free(package);
 }
 
-<<<<<<< HEAD
-
-
-
-=======
+
+
 static mapid_t
 mmap(int fd, void *addr)
 {
@@ -648,7 +595,6 @@
         }
     }
 }
->>>>>>> 666aecce
 
 /*
  --------------------------------------------------------------------
@@ -657,8 +603,8 @@
   false on failure.
  --------------------------------------------------------------------
  */
-static bool chdir(const char* dir) {
-  check_usr_string(dir);
+static bool chdir(const char* dir, void* esp) {
+  check_usr_string(dir, esp);
   //lock_acquire(&file_system_lock);
   struct thread* t = thread_current();
   char* unused;
@@ -669,17 +615,20 @@
   
   if(!dirInode->is_directory) {
       //lock_release(&file_system_lock);
+      pinning_for_system_call(dir, strlen(dir), false);
       return false;
   }
   struct dir* new_dir = dir_open(dirInode);
   if(new_dir == NULL)
   {
     //lock_release(&file_system_lock);
+    pinning_for_system_call(dir, strlen(dir), false);
     return false;
   }
   dir_close(t->curr_dir);
   t->curr_dir = new_dir;
   //lock_release(&file_system_lock);
+  pinning_for_system_call(dir, strlen(dir), false);
   return true;
 }
 
@@ -692,11 +641,12 @@
  filesys_create is threadsafe
  --------------------------------------------------------------------
  */
-static bool mkdir(const char* dir) {
-  check_usr_string(dir);
+static bool mkdir(const char* dir, void* esp) {
+  check_usr_string(dir, esp);
   //lock_acquire(&file_system_lock);
   bool success = filesys_create(dir, true, 16);
   //lock_release(&file_system_lock);
+  pinning_for_system_call(dir, strlen(dir), false);
   return success;
 }
 
@@ -711,12 +661,13 @@
  If not a valid file descriptor, exit the thread
  --------------------------------------------------------------------
  */
-static bool readdir(int fd, char* name) {
-  check_usr_buffer(name, NAME_MAX + 1);
+static bool readdir(int fd, char* name, void* esp) {
+  check_usr_buffer(name, NAME_MAX + 1, esp, true);
   //lock_acquire(&file_system_lock);
   struct file_package* package = get_file_package_from_open_list(fd);
   if (package == NULL) {
       //lock_release(&file_system_lock);
+      pinning_for_system_call(name, NAME_MAX + 1, false);
       LP_exit(-1);
   }
   if(!file_is_dir(package->fp)) {
@@ -724,6 +675,7 @@
   }
   bool result = dir_readdir(package->fp->dir, name);
   //lock_release(&file_system_lock);
+  pinning_for_system_call(name, NAME_MAX + 1, false);
   return result;
 }
 
@@ -835,52 +787,6 @@
 
 /*
  --------------------------------------------------------------------
-<<<<<<< HEAD
-=======
- Description: ensures that the length of the filename does not 
-    exceed 14 characters. 
- --------------------------------------------------------------------
- */
-#define MAX_FILENAME_LENGTH 14
-static bool check_file_name_length(const char* filename) {
-    
-    void* last_page = NULL;
-    void* curr_page = NULL;
-    unsigned str_len = 0;
-    char* str = (char*)filename;
-    while (true) {
-        const void* ptr = (const void*)str;
-        curr_page = pg_round_down(ptr);
-        if (curr_page != last_page) {
-            pinning_for_system_call(curr_page, 0, true);
-            last_page = curr_page;
-        }
-        if (*str == '\0') break;
-        str_len++;
-        str = (char*)str + 1;
-    }
-    if (str_len > MAX_FILENAME_LENGTH) {
-        last_page = NULL;
-        curr_page = NULL;
-        str = (char*)filename;
-        while (true) {
-            const void* ptr = (const void*)str;
-            curr_page = pg_round_down(ptr);
-            if (curr_page != last_page) {
-                pinning_for_system_call(curr_page, 0, false);
-                last_page = curr_page;
-            }
-            if (*str == '\0') break;
-            str = (char*)str + 1;
-        }
-        return false;
-    }
-    return true;
-}
-
-/*
- --------------------------------------------------------------------
->>>>>>> 666aecce
  Description: Checks to ensure that all pointers within the usr's
     supplied buffer are proper for user space. 
  NOTE: If this function completes and returns, we know that the 
