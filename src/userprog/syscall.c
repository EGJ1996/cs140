--- conflicted
+++ resolved
@@ -268,11 +268,7 @@
 bool LP_remove (const char *file) {
     check_usr_string(file);
     if (!check_file_name_length(file)) {
-<<<<<<< HEAD
-        //what to do here?
-=======
-        return -1;
->>>>>>> 2fd66ef5
+        return -1;=
     }
     
     lock_acquire(&file_system_lock);
@@ -292,11 +288,7 @@
 int LP_open (const char *file) {
     check_usr_string(file);
     if (!check_file_name_length(file)) {
-<<<<<<< HEAD
-        //what to do here?
-=======
         return -1;
->>>>>>> 2fd66ef5
     }
     lock_acquire(&file_system_lock);
     struct file* fp = filesys_open(file);
@@ -340,11 +332,7 @@
     
     if (fd == STDIN_FILENO) {
         char* char_buff = (char*)buffer;
-<<<<<<< HEAD
-        int i;
-=======
         unsigned i;
->>>>>>> 2fd66ef5
         for (i = 0; i < length; i++) {
             char_buff[i] = input_getc();
         }
@@ -405,11 +393,7 @@
     struct file_package* package = get_file_package_from_open_list(fd);
     if (package == NULL) {
         lock_release(&file_system_lock);
-<<<<<<< HEAD
-        //CALL EXIT WITH AN ERROR MESSAGE
-=======
         LP_exit(-1);
->>>>>>> 2fd66ef5
     }
     package->position = position;
     lock_release(&file_system_lock);
@@ -430,11 +414,7 @@
     struct file_package* package = get_file_package_from_open_list(fd);
     if (package == NULL) {
         lock_release(&file_system_lock);
-<<<<<<< HEAD
-        //INVOKE EXIT HERE WITH AN ERROR MESSAGE
-=======
         LP_exit(-1);
->>>>>>> 2fd66ef5
     }
     unsigned position = package->position;
     lock_release(&file_system_lock);
@@ -455,11 +435,7 @@
     struct file_package* package = get_file_package_from_open_list(fd);
     if (package == NULL) {
         lock_release(&file_system_lock);
-<<<<<<< HEAD
-        //INVOKE ERROR HERE WITH AN ERROR MESSAGE
-=======
         LP_exit(-1);
->>>>>>> 2fd66ef5
     }
     file_close(package->fp);
     list_remove(&package->elem);
@@ -551,11 +527,7 @@
  */
 void check_usr_buffer(const void* buffer, unsigned length) {
     char* buff_as_char_ptr = (char*)buffer;
-<<<<<<< HEAD
-    int i;
-=======
     unsigned i;
->>>>>>> 2fd66ef5
     for (i = 0; i < length; i++) {
         const void* curr_addr = buff_as_char_ptr;
         //check_usr_ptr(curr_addr);
@@ -579,27 +551,16 @@
     the system call.
  --------------------------------------------------------------------
  */
-<<<<<<< HEAD
-void check_usr_ptr(void* ptr) {
-    /*if (ptr == NULL) {
-        //here is where we call exit
-=======
 void check_usr_ptr(const void* ptr) {
     if (ptr == NULL) {
         LP_exit(-1);
->>>>>>> 2fd66ef5
     }
     if (!is_user_vaddr(ptr)) {
         LP_exit(-1);
     } 
     if (pagedir_get_page(thread_current()->pagedir, ptr) == NULL) {
-<<<<<<< HEAD
-        //here is where we call exit
-    }*/
-=======
         LP_exit(-1);
     }
->>>>>>> 2fd66ef5
 }
 
 /*
@@ -609,18 +570,13 @@
     and are properly mapped. 
  --------------------------------------------------------------------
  */
-<<<<<<< HEAD
-void check_usr_string(char* str) {
-    /*while (true) {
-=======
 void check_usr_string(const char* str) {
     while (true) {
->>>>>>> 2fd66ef5
         if (*str == '\0') break;
         const void* ptr = (const void*)str;
         check_usr_ptr(ptr);
         str = (char*)str + 1;
-    }*/
+    }
 }
 
 /*
@@ -636,6 +592,6 @@
  */
 uint32_t read_frame(struct intr_frame* f, int byteOffset) {
     void* addr = f->esp + byteOffset;
-    //check_usr_ptr(addr);
+    check_usr_ptr(addr);
     return *(uint32_t*)addr;
 }
