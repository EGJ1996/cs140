#include "userprog/syscall.h"
#include <stdio.h>
#include <syscall-nr.h>
#include "threads/interrupt.h"
#include "threads/thread.h"
#include "threads/malloc.h"
#include "threads/init.h"
#include "threads/vaddr.h"
#include "devices/shutdown.h"
#include "devices/input.h"
#include "filesys/file.h"
#include "filesys/filesys.h"
#include "filesys/directory.h"
#include "userprog/process.h"
#include "lib/string.h"
#include "threads/vaddr.h"
#include "userprog/pagedir.h"


static void syscall_handler (struct intr_frame *);

// BEGIN LP DEFINED HELPER FUNCTIONS//
static void check_usr_ptr(const void* u_ptr);
static void check_usr_string(const char* str);
static void check_usr_buffer(const void* buffer, unsigned length);
static uint32_t read_frame(struct intr_frame* f, int byteOffset);
static int add_to_open_file_list(struct file* fp);
static struct file_package* get_file_package_from_open_list(int fd);
// END LP DEFINED HELPER FUNCTIONS  //

// BEGIN LP DEFINED SYSTEM CALL HANDLERS //
static void LP_halt (void) NO_RETURN;
static void LP_exit (int status) NO_RETURN;
static pid_t LP_exec (const char* command_line);
static int LP_wait (pid_t pid);
static bool LP_create (const char *file, unsigned initial_size);
static bool LP_remove (const char *file);
static int LP_open (const char *file);
static int LP_filesize (int fd);
static int LP_read (int fd, void *buffer, unsigned length);
static int LP_write (int fd, const void *buffer, unsigned length);
static void LP_seek (int fd, unsigned position);
static unsigned LP_tell (int fd);
static void LP_close (int fd);
// END   LP DEFINED SYSTEM CALL HANDLERS //


static bool chdir(const char* dir);
static bool mkdir(const char* dir);
static bool readdir(int fd, char* name);
static bool isdir(int fd);
static int inumber(int fd);

/*
 --------------------------------------------------------------------
 Description: we do any file system initialization here. 
 NOTE: currently, the only initialization that we add is 
    to init the global file_system lock. 
 --------------------------------------------------------------------
 */
void
syscall_init (void)
{
    intr_register_int (0x30, 3, INTR_ON, syscall_handler, "syscall");
}

/*
 --------------------------------------------------------------------
 Description: reads the system call number from f->eip and dispatches
    to the correct system call handler.
 NOTE: for all handlers that return a value, we place this return 
    value in the eax register of the intr_frame. 
 NOTE: because the eax register is defined to be a uiint32_t, we
    have to cast as such when placing the return value in it. 
 --------------------------------------------------------------------
 */
static void
syscall_handler (struct intr_frame *f ) 
{
    unsigned arg1, arg2, arg3;
    int systemCall_num = (int)read_frame(f, 0);
    switch (systemCall_num) {
        case SYS_HALT:
            LP_halt();
            break;
        case SYS_EXIT:
            arg1 = read_frame(f, 4);
            LP_exit((int)arg1);
            break;
        case SYS_EXEC:
            arg1 = read_frame(f, 4);
            f->eax = (uint32_t)LP_exec((char*)arg1);
            break;
        case SYS_WAIT:
            arg1 = read_frame(f, 4);
            f->eax = (uint32_t)LP_wait((pid_t)arg1);
            break;
        case SYS_CREATE:
            arg1 = read_frame(f, 4);
            arg2 = read_frame(f, 8);
            f->eax = (uint32_t)LP_create((const char*)arg1, (unsigned)arg2);
            break;
        case SYS_REMOVE:
            arg1 = read_frame(f, 4);
            f->eax = (uint32_t)LP_remove((const char*)arg1);
            break;
        case SYS_OPEN:
            arg1 = read_frame(f, 4);
            f->eax = (uint32_t)LP_open((const char*)arg1);
            break;
        case SYS_FILESIZE:
            arg1 = read_frame(f, 4);
            f->eax = (uint32_t)LP_filesize((int)arg1);
            break;
        case SYS_READ:
            arg1 = read_frame(f, 4);
            arg2 = read_frame(f, 8);
            arg3 = read_frame(f, 12);
            f->eax = (int)LP_read((int)arg1, (void*)arg2, (unsigned)arg3);
            break;
        case SYS_WRITE:
            arg1 = read_frame(f, 4);
            arg2 = read_frame(f, 8);
            arg3 = read_frame(f, 12);
            f->eax = (uint32_t)LP_write((int)arg1, (const void*)arg2, (unsigned)arg3);
            break;
        case SYS_SEEK:
            arg1 = read_frame(f, 4);
            arg2 = read_frame(f, 8);
            LP_seek((int)arg1, (unsigned)arg2);
            break;
        case SYS_TELL:
            arg1 = read_frame(f, 4);
            f->eax = (uint32_t)LP_tell((int)arg1);
            break;
        case SYS_CLOSE:
            arg1 = read_frame(f, 4);
            LP_close((int)arg1);
            break;
        case SYS_CHDIR:
          arg1 = read_frame(f, 4);
          f->eax = (uint32_t)chdir((const char*)arg1);
          break;
        case SYS_MKDIR:
          arg1 = read_frame(f, 4);
          f->eax = (uint32_t)mkdir((const char*)arg1);
          break;
        case SYS_READDIR:
          arg1 = read_frame(f, 4);
          arg2 = read_frame(f, 8);
          f->eax = (uint32_t)readdir((int)arg1, (char*)arg2);
          break;
        case SYS_ISDIR:
          arg1 = read_frame(f, 4);
          f->eax = (uint32_t)isdir((int)arg1);
          break;
        case SYS_INUMBER:
          arg1 = read_frame(f, 4);
          f->eax = (uint32_t)inumber((int)arg1);
          break;
        default:
            LP_exit(-1); //should never get here. If we do, exit with -1.
            break;
    }
}

/*
 --------------------------------------------------------------------
 Description: Terminates Pintos by calling power_off() 
    (declared in threads/init.h). This should be seldom 
    used, because you lose some information about possible 
    deadlock situations, etc.
 NOTE: the NO_RETURN included for style, and to ensure no 
    compiler warnings. 
 --------------------------------------------------------------------
 */
static void LP_halt (void) {
    shutdown_power_off ();
    NOT_REACHED();
}

/*
 --------------------------------------------------------------------
 Description: Terminates the current user program, returning 
    status to the kernel. If the process's parent waits for 
    it (see below), this is the status that will be returned. 
    Conventionally, a status of 0 indicates success and nonzero 
    values indicate errors.
 NOTE: exit is the first in a series of calls that is a process
    exit. Chain is as follows:
    1. exit -- here we set the exit status
    2. thread_exit() -- takes care of internal thread information
    3. process_exit() -- here is where we free our resources. 
 --------------------------------------------------------------------
 */
static void LP_exit (int status) {
    thread_current()->vital_info->exit_status = status;
    if (thread_current()->is_running_user_program) {
        printf("%s: exit(%d)\n", thread_name(), status);
    }
    thread_exit();
    NOT_REACHED();
}

/*
 --------------------------------------------------------------------
 Description: Runs the executable whose name is given in cmd_line, 
    passing any given arguments, and returns the new process's
    program id (pid). Must return pid -1, which otherwise should 
    not be a valid pid, if the program cannot load or run for any 
    reason. Thus, the parent process cannot return from the exec 
    until it knows whether the child process successfully loaded 
    its executable. You must use appropriate synchronization to 
    ensure this.
 NOTE: if pid is TID_ERROR after the call to process_execute, then
    the call to thread_create in process_execute failed, and the 
    child will never get a chance to load. Thus we return immediately
    in this case. 
 NOTE: if pid is not TID_ERROR, than the child thread will run the 
    start_process function. In this case, we have to wait until the 
    child process has signaled us that it has finished the load process. 
    Depending on the outcome of the load process, we return pid for 
    a successful load, or -1 if the load failed. 
 --------------------------------------------------------------------
 */
static pid_t LP_exec (const char* command_line) {
    check_usr_string(command_line);
    struct thread* curr_thread = thread_current();
    pid_t pid = process_execute(command_line);
    if (pid == TID_ERROR) {
        return -1;
    }
    sema_down(&curr_thread->sema_child_load);
    if (curr_thread->child_did_load_successfully) {
        curr_thread->child_did_load_successfully = false;
        return pid;
    }
    return -1;
}

/*
 --------------------------------------------------------------------
 Description: Waits for a child process pid and retrieves the 
    child's exit status.
 --------------------------------------------------------------------
 */
static int LP_wait (pid_t pid) {
    return process_wait(pid);
}

/*
 --------------------------------------------------------------------
 Description: Creates a new file called file initially initial_size 
    bytes in size. Returns true if successful, false otherwise. 
    Creating a new file does not open it: opening the new file 
    is a separate operation which would require a open system call.
 NOTE: we must acquire the file_system_lock to ensure that we 
    are the only process accessing the file_system. 
 --------------------------------------------------------------------
 */
static bool LP_create (const char *file, unsigned initial_size) {
    check_usr_string(file);
<<<<<<< HEAD
    lock_acquire(&file_system_lock);    
    bool outcome = filesys_create(file, false, initial_size);
    lock_release(&file_system_lock);
=======
    if (!check_file_name_length(file)) {
        return false;
    }
    //lock_acquire(&file_system_lock);
    bool outcome = filesys_create(file, initial_size);
    //lock_release(&file_system_lock);
>>>>>>> 77e461eb
    
    return outcome;
}

/*
 --------------------------------------------------------------------
 Description: Deletes the file called file. Returns true if 
    successful, false otherwise. A file may be removed regardless 
    of whether it is open or closed, and removing an open file 
    does not close it. See Removing an Open File, for details.
 NOTE: we must acquire the file_system_lock to ensure that we
    are the only process accessing the file_system.
 --------------------------------------------------------------------
 */
static bool LP_remove (const char *file) {
    check_usr_string(file);
    
    //lock_acquire(&file_system_lock);
    bool outcome = filesys_remove(file);
    //lock_release(&file_system_lock);
    
    return outcome;
}

/*
 --------------------------------------------------------------------
 Description: Opens the file called file. Returns a nonnegative 
    integer handle called a "file descriptor" (fd), or -1 if the
    file could not be opened.
 --------------------------------------------------------------------
 */
static int LP_open (const char *file) {
    check_usr_string(file);
<<<<<<< HEAD
    lock_acquire(&file_system_lock);
    
=======
    if (!check_file_name_length(file)) {
        return -1;
    }
    //lock_acquire(&file_system_lock);
>>>>>>> 77e461eb
    struct file* fp = filesys_open(file);
    if (fp == NULL) {
        //lock_release(&file_system_lock);
        return -1;
    }
    int fd = add_to_open_file_list(fp);
    //lock_release(&file_system_lock);
    return fd;
}

/*
 --------------------------------------------------------------------
 Description: Returns the size, in bytes, of the file open as fd.
 NOTE: if no open file for fd, then returns -1;
 --------------------------------------------------------------------
 */
static int LP_filesize (int fd) {
<<<<<<< HEAD
    lock_acquire(&file_system_lock);
    struct file_package* package = get_file_package_from_open_list(fd);
    if (package == NULL || file_is_dir(package->fp)) {
        lock_release(&file_system_lock);
        return -1;
    }
    off_t size = file_length(package->fp);
    lock_release(&file_system_lock);
=======
    //lock_acquire(&file_system_lock);
    struct file* fp = get_file_from_open_list(fd);
    if (fp == NULL) {
        //lock_release(&file_system_lock);
        return -1;
    }
    off_t size = file_length(fp);
    //lock_release(&file_system_lock);
>>>>>>> 77e461eb
    return (int)size;
}

/*
 --------------------------------------------------------------------
 Description: Reads size bytes from the file open as fd into buffer. 
    Returns the number of bytes actually read (0 at end of file), 
    or -1 if the file could not be read (due to a condition other 
    than end of file). Fd 0 reads from the keyboard using input_getc().
 --------------------------------------------------------------------
 */
static int LP_read (int fd, void *buffer, unsigned length) {
    check_usr_buffer(buffer, length);
    
    if (fd == STDIN_FILENO) {
        char* char_buff = (char*)buffer;
        unsigned i;
        for (i = 0; i < length; i++) {
            char_buff[i] = input_getc();
        }
        return length;
    }
    
    //lock_acquire(&file_system_lock);
    struct file_package* package = get_file_package_from_open_list(fd);
<<<<<<< HEAD
    if (package == NULL || file_is_dir(package->fp)) {
        lock_release(&file_system_lock);
=======
    if (package == NULL) {
        //lock_release(&file_system_lock);
>>>>>>> 77e461eb
        return -1;
    }
    int num_bytes_read = file_read_at(package->fp, buffer, length, package->position);
    package->position += num_bytes_read;
    //lock_release(&file_system_lock);
    return num_bytes_read;
}

/*
 --------------------------------------------------------------------
 Description: Writes size bytes from buffer to the open file fd. 
    Returns the number of bytes actually written, which may be less 
    than size if some bytes could not be written.
 --------------------------------------------------------------------
 */
static int LP_write (int fd, const void *buffer, unsigned length) {
    check_usr_buffer(buffer, length);
    
    if (fd == STDOUT_FILENO) {
        putbuf(buffer, length);
        return length;
    }
    
    //lock_acquire(&file_system_lock);
    struct file_package* package = get_file_package_from_open_list(fd);
<<<<<<< HEAD
    if (package == NULL || file_is_dir(package->fp)) {
        lock_release(&file_system_lock);
=======
    if (package == NULL) {
        //lock_release(&file_system_lock);
>>>>>>> 77e461eb
        return -1;
    }
    int num_bytes_written = file_write_at(package->fp, buffer, length, package->position);
    package->position += num_bytes_written;
    //lock_release(&file_system_lock);
    return num_bytes_written;
}

/*
 --------------------------------------------------------------------
 Description: Changes the next byte to be read or written in open 
    file fd to position, expressed in bytes from the beginning of 
    the file. (Thus, a position of 0 is the file's start.)
 NOTE: The assignment spec indicates we do not need to check the    
    validity of the new position v. filesize, as this is handled for
    us in the write and read implimentations in the filsysem. 
 --------------------------------------------------------------------
 */
static void LP_seek (int fd, unsigned position) {
    //lock_acquire(&file_system_lock);
    struct file_package* package = get_file_package_from_open_list(fd);
<<<<<<< HEAD
    if (package == NULL || file_is_dir(package->fp)) {
        lock_release(&file_system_lock);
=======
    if (package == NULL) {
        //lock_release(&file_system_lock);
>>>>>>> 77e461eb
        LP_exit(-1);
    }
    package->position = position;
    //lock_release(&file_system_lock);
}

/*
 --------------------------------------------------------------------
 Description: Returns the position of the next byte to be read 
    or written in open file fd, expressed in bytes from the beginning 
    of the file.
 NOTE: In the case of an invalid fd, we will have to call exit with 
    an error message as the porotype of this system call having an 
    unsigned return value does not allow us to return -1 on error. 
 --------------------------------------------------------------------
 */
static unsigned LP_tell (int fd) {
    //lock_acquire(&file_system_lock);
    struct file_package* package = get_file_package_from_open_list(fd);
<<<<<<< HEAD
    if (package == NULL || file_is_dir(package->fp)) {
        lock_release(&file_system_lock);
=======
    if (package == NULL) {
        //lock_release(&file_system_lock);
>>>>>>> 77e461eb
        LP_exit(-1);
    }
    unsigned position = package->position;
    //lock_release(&file_system_lock);
    return position;
}

/*
 --------------------------------------------------------------------
 Description: Closes file descriptor fd. Exiting or terminating a 
    process implicitly closes all its open file descriptors, as if 
    by calling this function for each one.
 NOTE: if there is no associated file_package for the given fd, 
    forces us to exit the program. 
 --------------------------------------------------------------------
 */
static void LP_close (int fd) {
    //lock_acquire(&file_system_lock);
    struct file_package* package = get_file_package_from_open_list(fd);
    if (package == NULL) {
        //lock_release(&file_system_lock);
        LP_exit(-1);
    }
    file_close(package->fp);
    list_remove(&package->elem);
    //lock_release(&file_system_lock);
    free(package);
}





/*
 --------------------------------------------------------------------
 Description: Changes the current working directory of the process to
  dir, which may be relative or absolute. Returns true if successful,
  false on failure.
 --------------------------------------------------------------------
 */
static bool chdir(const char* dir) {
  check_usr_string(dir);
  lock_acquire(&file_system_lock);
  struct thread* t = thread_current();
  char* unused;
  struct inode* dirInode = dir_resolve_path(dir, get_cwd(), &unused, false);
  if (dirInode == NULL || !dirInode->is_directory) {
      lock_release(&file_system_lock);
      return false;
  }
  struct dir* new_dir = dir_open(dirInode);
  if(new_dir == NULL)
  {
    lock_release(&file_system_lock);
    return false;
  }
  dir_close(t->curr_dir);
  t->curr_dir = new_dir;
  lock_release(&file_system_lock);
  return true;
}

/*
 --------------------------------------------------------------------
 Description: Creates the directory named dir, which may be relative
  or absolute. Returns true if successful, false on failure. Fails if
  dir already exists or if any directory name in dir, besides the
  last, does not already exist.
 --------------------------------------------------------------------
 */
static bool mkdir(const char* dir) {
  check_usr_string(dir);
  lock_acquire(&file_system_lock);
  bool success = filesys_create(dir, true, 16);
  lock_release(&file_system_lock);
  return success;
}

/*
 --------------------------------------------------------------------
 Description: Reads a directory entry from file descriptor fd, which
  must represent a directory. If successful, stores the
  null-terminated file name in name, which must have room for
  READDIR_MAX_LEN + 1 bytes, and returns true. If no entries are left
  in the directory, returns false.
 --------------------------------------------------------------------
 */
static bool readdir(int fd, char* name) {
  check_usr_buffer(name, NAME_MAX + 1);
  lock_acquire(&file_system_lock);
  struct file_package* package = get_file_package_from_open_list(fd);
  if (package == NULL) {
      lock_release(&file_system_lock);
      LP_exit(-1);
  }
  if(!file_is_dir(package->fp)) {
    return false;
  }
  bool result = dir_readdir(package->fp->dir, name);
  lock_release(&file_system_lock);
  return result;
}

/*
 --------------------------------------------------------------------
 Description: Returns true if fd represents a directory, false if it
  represents an ordinary file.
 --------------------------------------------------------------------
 */
static bool isdir(int fd) {
  lock_acquire(&file_system_lock);
  struct file_package* package = get_file_package_from_open_list(fd);
  if (package == NULL) {
      lock_release(&file_system_lock);
      LP_exit(-1);
  }
  bool result = file_is_dir(package->fp);
  lock_release(&file_system_lock);
  return result;
}

/*
 --------------------------------------------------------------------
 Description: Returns the inode number of the inode associated with
  fd, which may represent an ordinary file or a directory.
 --------------------------------------------------------------------
 */
static int inumber(int fd) {
  lock_acquire(&file_system_lock);
  struct file_package* package = get_file_package_from_open_list(fd);
  if (package == NULL) {
      lock_release(&file_system_lock);
      LP_exit(-1);
  }
  int result = (int)(package->fp->inode->sector);
  lock_release(&file_system_lock);
  return result;
}





/*
 --------------------------------------------------------------------
 Description: returns the file_packae struct that corresponds to a 
    given fd in the list of open_files within a process. 
 --------------------------------------------------------------------
 */
static struct file_package* get_file_package_from_open_list(int fd) {
    struct thread* curr_thread = thread_current();
    struct list_elem* curr = list_head(&curr_thread->open_files);
    struct list_elem* tail = list_tail(&curr_thread->open_files);
    while (true) {
        curr = list_next(curr);
        if (curr == tail) break;
        struct file_package* package = list_entry(curr, struct file_package, elem);
        if (package->fd == fd) {
            return package;
        }
    }
    return NULL;
}

/*
 --------------------------------------------------------------------
 Description: this funtion makes a thread package around this
    struct and then adds it to the list of files open for the
    given thread. 
 --------------------------------------------------------------------
 */
static int add_to_open_file_list(struct file* fp) {
    struct thread* curr_thread = thread_current();
    struct file_package* package = malloc(sizeof(struct file_package));
    if (package == NULL) {
        return -1;
    }
    package->position = 0;
    package->fp = fp;
    int fd = curr_thread->fd_counter;
    package->fd = fd;
    curr_thread->fd_counter++;
    list_push_back(&curr_thread->open_files, &package->elem);
    return fd;
}

/*
 --------------------------------------------------------------------
 Description: Checks to ensure that all pointers within the usr's
    supplied buffer are proper for user space. 
 NOTE: If this function completes and returns, we know that the 
    buffer is solid. 
 ADDITOIN: CHeck every 4kb for every page until length is exceeded. 
 --------------------------------------------------------------------
 */
#define BYTES_PER_PAGE PGSIZE
static void check_usr_buffer(const void* buffer, unsigned length) {
    check_usr_ptr(buffer);
    unsigned curr_offset = BYTES_PER_PAGE;
    while (true) {
        if (curr_offset >= length) break;
        check_usr_ptr((const void*)((char*)buffer + curr_offset));
        curr_offset += BYTES_PER_PAGE;
    }
    check_usr_ptr((const void*)((char*)buffer + length));
}


/*
 --------------------------------------------------------------------
 Description: checks the pointer to make sure that it is valid.
    A pointer is valid only if it is within user virtual address 
    space, it is not null, and it is mapped. 
 NOTE: We use the is_usr_vaddr in thread/vaddr.h and pagedir_get_page 
    in userprg/pagedir.c
 NOTE: If the pointer is determined to be invalid, we call
    the exit system call which will terminate the current program.
    We pass the appropriate error as well. 
 NOTE: If this function completes and returns, than we know the pointer
    is valid, and we continue operation in the kernel processing
    the system call.
 --------------------------------------------------------------------
 */
static void check_usr_ptr(const void* ptr) {
    if (ptr == NULL) {
        LP_exit(-1);
    }
    if (!is_user_vaddr(ptr)) {
        LP_exit(-1);
    } 
    if (pagedir_get_page(thread_current()->pagedir, ptr) == NULL) {
        LP_exit(-1);
    }
}

/*
 --------------------------------------------------------------------
 Description: checks each character in the string to make sure that
    the pointers are non null, are within user virtual address space,
    and are properly mapped. 
 --------------------------------------------------------------------
 */
static void check_usr_string(const char* str) {
    while (true) {
        const void* ptr = (const void*)str;
        check_usr_ptr(ptr);
        if (*str == '\0') break;
        str = (char*)str + 1;
    }
}

/*
 --------------------------------------------------------------------
 Description: This is a helper method for reading values from the 
    frame. We increment f->esp by offset, check the pointer to make
    sure it is valid, and then return the numerical value that resides
    at the address of the pointer. 
 NOTE: The return value of this function is the uinsigned int equivalent
    of the bits at said address. It is the responsibility of the caller
    to cast this return value to the appropriate type.
 --------------------------------------------------------------------
 */
static uint32_t read_frame(struct intr_frame* f, int byteOffset) {
    void* addr = f->esp + byteOffset;
    check_usr_ptr(addr);
    return *(uint32_t*)addr;
}
<|MERGE_RESOLUTION|>--- conflicted
+++ resolved
@@ -260,18 +260,9 @@
  */
 static bool LP_create (const char *file, unsigned initial_size) {
     check_usr_string(file);
-<<<<<<< HEAD
-    lock_acquire(&file_system_lock);    
+    //lock_acquire(&file_system_lock);    
     bool outcome = filesys_create(file, false, initial_size);
-    lock_release(&file_system_lock);
-=======
-    if (!check_file_name_length(file)) {
-        return false;
-    }
-    //lock_acquire(&file_system_lock);
-    bool outcome = filesys_create(file, initial_size);
-    //lock_release(&file_system_lock);
->>>>>>> 77e461eb
+    //lock_release(&file_system_lock);
     
     return outcome;
 }
@@ -305,15 +296,7 @@
  */
 static int LP_open (const char *file) {
     check_usr_string(file);
-<<<<<<< HEAD
-    lock_acquire(&file_system_lock);
-    
-=======
-    if (!check_file_name_length(file)) {
-        return -1;
-    }
-    //lock_acquire(&file_system_lock);
->>>>>>> 77e461eb
+    //lock_acquire(&file_system_lock);
     struct file* fp = filesys_open(file);
     if (fp == NULL) {
         //lock_release(&file_system_lock);
@@ -331,25 +314,14 @@
  --------------------------------------------------------------------
  */
 static int LP_filesize (int fd) {
-<<<<<<< HEAD
-    lock_acquire(&file_system_lock);
+    //lock_acquire(&file_system_lock);
     struct file_package* package = get_file_package_from_open_list(fd);
     if (package == NULL || file_is_dir(package->fp)) {
-        lock_release(&file_system_lock);
-        return -1;
-    }
-    off_t size = file_length(package->fp);
-    lock_release(&file_system_lock);
-=======
-    //lock_acquire(&file_system_lock);
-    struct file* fp = get_file_from_open_list(fd);
-    if (fp == NULL) {
         //lock_release(&file_system_lock);
         return -1;
     }
-    off_t size = file_length(fp);
-    //lock_release(&file_system_lock);
->>>>>>> 77e461eb
+    off_t size = file_length(package->fp);
+    //lock_release(&file_system_lock);
     return (int)size;
 }
 
@@ -375,13 +347,8 @@
     
     //lock_acquire(&file_system_lock);
     struct file_package* package = get_file_package_from_open_list(fd);
-<<<<<<< HEAD
     if (package == NULL || file_is_dir(package->fp)) {
-        lock_release(&file_system_lock);
-=======
-    if (package == NULL) {
         //lock_release(&file_system_lock);
->>>>>>> 77e461eb
         return -1;
     }
     int num_bytes_read = file_read_at(package->fp, buffer, length, package->position);
@@ -407,13 +374,8 @@
     
     //lock_acquire(&file_system_lock);
     struct file_package* package = get_file_package_from_open_list(fd);
-<<<<<<< HEAD
     if (package == NULL || file_is_dir(package->fp)) {
-        lock_release(&file_system_lock);
-=======
-    if (package == NULL) {
         //lock_release(&file_system_lock);
->>>>>>> 77e461eb
         return -1;
     }
     int num_bytes_written = file_write_at(package->fp, buffer, length, package->position);
@@ -435,13 +397,8 @@
 static void LP_seek (int fd, unsigned position) {
     //lock_acquire(&file_system_lock);
     struct file_package* package = get_file_package_from_open_list(fd);
-<<<<<<< HEAD
     if (package == NULL || file_is_dir(package->fp)) {
-        lock_release(&file_system_lock);
-=======
-    if (package == NULL) {
         //lock_release(&file_system_lock);
->>>>>>> 77e461eb
         LP_exit(-1);
     }
     package->position = position;
@@ -461,13 +418,8 @@
 static unsigned LP_tell (int fd) {
     //lock_acquire(&file_system_lock);
     struct file_package* package = get_file_package_from_open_list(fd);
-<<<<<<< HEAD
     if (package == NULL || file_is_dir(package->fp)) {
-        lock_release(&file_system_lock);
-=======
-    if (package == NULL) {
         //lock_release(&file_system_lock);
->>>>>>> 77e461eb
         LP_exit(-1);
     }
     unsigned position = package->position;
