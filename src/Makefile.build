# -*- makefile -*-

SRCDIR = ../..

all: kernel.bin loader.bin

include ../../Make.config
include ../Make.vars
include ../../tests/Make.tests

# Compiler and assembler options.
kernel.bin: CPPFLAGS += -I$(SRCDIR)/lib/kernel

# Core kernel.
threads_SRC  = threads/start.S		# Startup code.
threads_SRC += threads/init.c		# Main program.
threads_SRC += threads/thread.c		# Thread management core.
threads_SRC += threads/switch.S		# Thread switch routine.
threads_SRC += threads/interrupt.c	# Interrupt core.
threads_SRC += threads/intr-stubs.S	# Interrupt stubs.
threads_SRC += threads/synch.c		# Synchronization.
threads_SRC += threads/palloc.c		# Page allocator.
threads_SRC += threads/malloc.c		# Subpage allocator.
threads_SRC += threads/fixed-point.c	# Fixed-point arithmetic.

# Device driver code.
devices_SRC  = devices/pit.c		# Programmable interrupt timer chip.
devices_SRC += devices/timer.c		# Periodic timer device.
devices_SRC += devices/kbd.c		# Keyboard device.
devices_SRC += devices/vga.c		# Video device.
devices_SRC += devices/serial.c		# Serial port device.
devices_SRC += devices/block.c		# Block device abstraction layer.
devices_SRC += devices/partition.c	# Partition block device.
devices_SRC += devices/ide.c		# IDE disk block device.
devices_SRC += devices/input.c		# Serial and keyboard input.
devices_SRC += devices/intq.c		# Interrupt queue.
devices_SRC += devices/rtc.c		# Real-time clock.
devices_SRC += devices/shutdown.c	# Reboot and power off.
devices_SRC += devices/speaker.c	# PC speaker.

# Library code shared between kernel and user programs.
lib_SRC  = lib/debug.c			# Debug helpers.
lib_SRC += lib/random.c			# Pseudo-random numbers.
lib_SRC += lib/stdio.c			# I/O library.
lib_SRC += lib/stdlib.c			# Utility functions.
lib_SRC += lib/string.c			# String functions.
lib_SRC += lib/arithmetic.c		# 64-bit arithmetic for GCC.
lib_SRC += lib/ustar.c			# Unix standard tar format utilities.

# Kernel-specific library code.
lib/kernel_SRC  = lib/kernel/debug.c	# Debug helpers.
lib/kernel_SRC += lib/kernel/list.c	# Doubly-linked lists.
lib/kernel_SRC += lib/kernel/bitmap.c	# Bitmaps.
lib/kernel_SRC += lib/kernel/hash.c	# Hash tables.
lib/kernel_SRC += lib/kernel/console.c	# printf(), putchar().

# User process code.
userprog_SRC  = userprog/process.c	# Process loading.
userprog_SRC += userprog/pagedir.c	# Page directories.
userprog_SRC += userprog/exception.c	# User exception handler.
userprog_SRC += userprog/syscall.c	# System call handler.
userprog_SRC += userprog/gdt.c		# GDT initialization.
userprog_SRC += userprog/tss.c		# TSS management.

<<<<<<< HEAD
# No virtual memory code yet.
vm_SRC = vm/page.c			# Supplementary Page Tables
=======
# Virtual memory code.
vm_SRC = vm/frame.c					# Frame Table
>>>>>>> 2bf46a14

# Filesystem code.
filesys_SRC  = filesys/filesys.c	# Filesystem core.
filesys_SRC += filesys/free-map.c	# Free sector bitmap.
filesys_SRC += filesys/file.c		# Files.
filesys_SRC += filesys/directory.c	# Directories.
filesys_SRC += filesys/inode.c		# File headers.
filesys_SRC += filesys/fsutil.c		# Utilities.

SOURCES = $(foreach dir,$(KERNEL_SUBDIRS),$($(dir)_SRC))
OBJECTS = $(patsubst %.c,%.o,$(patsubst %.S,%.o,$(SOURCES)))
DEPENDS = $(patsubst %.o,%.d,$(OBJECTS))

threads/kernel.lds.s: CPPFLAGS += -P
threads/kernel.lds.s: threads/kernel.lds.S threads/loader.h

kernel.o: threads/kernel.lds.s $(OBJECTS) 
	$(LD) -T $< -o $@ $(OBJECTS)

kernel.bin: kernel.o
	$(OBJCOPY) -R .note -R .comment -S $< $@

threads/loader.o: threads/loader.S
	$(CC) -c $< -o $@ $(ASFLAGS) $(CPPFLAGS) $(DEFINES)

loader.bin: threads/loader.o
	$(LD) -N -e 0 -Ttext 0x7c00 --oformat binary -o $@ $<

os.dsk: kernel.bin
	cat $^ > $@

clean::
	rm -f $(OBJECTS) $(DEPENDS) 
	rm -f threads/loader.o threads/kernel.lds.s threads/loader.d
	rm -f kernel.bin.tmp
	rm -f kernel.o kernel.lds.s
	rm -f kernel.bin loader.bin
	rm -f bochsout.txt bochsrc.txt
	rm -f results grade

Makefile: $(SRCDIR)/Makefile.build
	cp $< $@

-include $(DEPENDS)<|MERGE_RESOLUTION|>--- conflicted
+++ resolved
@@ -62,13 +62,9 @@
 userprog_SRC += userprog/gdt.c		# GDT initialization.
 userprog_SRC += userprog/tss.c		# TSS management.
 
-<<<<<<< HEAD
-# No virtual memory code yet.
-vm_SRC = vm/page.c			# Supplementary Page Tables
-=======
 # Virtual memory code.
-vm_SRC = vm/frame.c					# Frame Table
->>>>>>> 2bf46a14
+vm_SRC = vm/frame.c			# Frame Table
+vm_SRC += vm/page.c			# Supplementary Page Tables
 
 # Filesystem code.
 filesys_SRC  = filesys/filesys.c	# Filesystem core.
