--- conflicted
+++ resolved
@@ -4,7 +4,6 @@
 #include <random.h>
 #include <stdio.h>
 #include <string.h>
-#include "devices/timer.h"
 #include "threads/fixed-point.h"
 #include "threads/flags.h"
 #include "threads/interrupt.h"
@@ -65,7 +64,6 @@
 /* Scheduling. */
 #define TIME_SLICE 4            /* # of timer ticks to give each thread. */
 static unsigned thread_ticks;   /* # of timer ticks since last yield. */
-static fp_float load_avg;
 
 /* If false (default), use round-robin scheduler.
    If true, use multi-level feedback queue scheduler.
@@ -84,10 +82,6 @@
 void thread_schedule_tail (struct thread *prev);
 static tid_t allocate_tid (void);
 
-<<<<<<< HEAD
-void update_thread_priority (struct thread *t);
-void update_thread_state (struct thread *t, void *aux);
-=======
 /* LP Prototypes for helper functions we impliment below */
 static void update_thread_priority(struct thread* t);
 static void update_load_average(void);
@@ -229,7 +223,6 @@
         list_push_back(&cpu_changed_list, &t->cpu_list_elem);
     }
 }
->>>>>>> 7830c512
 
 
 /* 
@@ -259,13 +252,8 @@
     lock_init (&tid_lock);
     list_init (&ready_list);
     list_init (&all_list);
-<<<<<<< HEAD
-
-    load_avg = int_to_fp (0);
-=======
     list_init (&cpu_changed_list);
     load_average = 0;
->>>>>>> 7830c512
     
     /* Set up a thread structure for the running thread. */
     initial_thread = running_thread (); 
@@ -297,48 +285,6 @@
 
 
 /*
-<<<<<<< HEAD
- Updates just the thread's priority. Must be called with interrupts off so that
- a thread in the middle of updating its state won't get clobbered by a timer
- interrupt that does so.
- */
-void
-update_thread_priority (struct thread *t)
-{
-  ASSERT (intr_get_level () == INTR_OFF);
-  if (t == idle_thread) {
-      t->priority = PRI_MIN;
-  } else {
-      int32_t recent_cpu_over_4 = fp_to_int (fp_div_int (t->recent_cpu, 4));
-      t->priority = PRI_MAX - 2 * t->nice - recent_cpu_over_4;
-      t->priority = t->priority > PRI_MAX ? PRI_MAX : t->priority;
-      t->priority = t->priority < PRI_MIN ? PRI_MIN : t->priority;
-  }
-}
-
-
-/*
- Updates the recent_cpu and priority for the given thread according to the BSD
- formula. *aux is the decay factor. Must be called with interrupts off, so that
- a thread in the middle of updating its state won't be clobbered by a timer
- interrupt that does so.
- */
-void
-update_thread_state (struct thread *t, void *aux)
-{
-  ASSERT (intr_get_level () == INTR_OFF);
-  fp_float decay = *(fp_float *)aux;
-  t->recent_cpu = fp_add_int (fp_mul (decay, t->recent_cpu), t->nice);
-  update_thread_priority (t);
-}
-
-
-
-
-/* 
- Function: thread_tick
-=======
->>>>>>> 7830c512
  --------------------------------------------------------------------
  Description: Called by the timer interrupt handler at each timer tick.
     Thus, this function runs in an external interrupt context.
@@ -367,41 +313,6 @@
     else if (t->pagedir != NULL)
         user_ticks++;
 #endif
-<<<<<<< HEAD
-  else
-    kernel_ticks++;
-
-  if (thread_mlfqs)
-    {
-      t->recent_cpu = fp_add_int(t->recent_cpu, 1);
-      update_thread_priority (t);
-
-      /* Update load_avg and all recent_cpu's once per second */
-      if (timer_ticks () % TIMER_FREQ == 0)
-        {
-          fp_float _59_over_60 = fp_div (int_to_fp (59), int_to_fp (60));
-          fp_float _1_over_60 = fp_div (int_to_fp (1), int_to_fp (60));
-          int32_t ready_threads = (int32_t) list_size (&ready_list);
-
-          if (t != idle_thread) {
-              ready_threads++;  // XXX?
-          }
-
-          load_avg = fp_mul (_59_over_60, load_avg);
-          load_avg = fp_add (load_avg, fp_mul_int (_1_over_60, ready_threads));
-
-          fp_float twice_load = fp_mul_int (load_avg, 2);
-          fp_float decay = fp_div (twice_load, fp_add_int (twice_load, 1));
-          thread_foreach (update_thread_state, (void *)&decay);
-        }
-    }
-
-  /* Enforce preemption. */
-    thread_ticks++;
-  if (thread_ticks >= TIME_SLICE)
-    intr_yield_on_return (); /*simply sets the boolean yield_on_return to true so 
-                              that the current thread will yield the processor */
-=======
     else
         kernel_ticks++;
     if (thread_mlfqs) {
@@ -424,7 +335,6 @@
     if (++thread_ticks >= TIME_SLICE) {
         intr_yield_on_return ();
     }
->>>>>>> 7830c512
 }
 
 
@@ -462,7 +372,7 @@
  */
 tid_t thread_create (const char *name, int priority, thread_func *function, void *aux) 
 {
-  struct thread *t, *parent;
+  struct thread *t;
   struct kernel_thread_frame *kf;
   struct switch_entry_frame *ef;
   struct switch_threads_frame *sf;
@@ -478,16 +388,6 @@
   /* Initialize thread. */
   init_thread (t, name, priority);
   tid = t->tid = allocate_tid ();
-<<<<<<< HEAD
-
-  if (thread_mlfqs) {
-      parent = thread_current ();
-      t->nice = parent->nice;
-      t->recent_cpu = parent->recent_cpu;
-      t->priority = parent->priority;
-  }
-=======
->>>>>>> 7830c512
 
   /* Stack frame for kernel_thread(). */
   kf = alloc_frame (t, sizeof *kf);
@@ -550,20 +450,6 @@
  */
 void thread_unblock (struct thread *t)
 {
-<<<<<<< HEAD
-  enum intr_level old_level;
-
-  ASSERT (is_thread (t));
-
-  old_level = intr_disable ();
-  ASSERT (t->status == THREAD_BLOCKED);
-  list_push_back (&ready_list, &t->elem);
-  t->status = THREAD_READY;
-    if (!thread_mlfqs) {
-        if (old_level == INTR_ON && t->priority > thread_current()->priority) {
-            thread_yield();
-        } //might be able to remove this and call thread_yield on my own after call to thread_unblock in sema_up and thread_create, which are only places function gets called. 
-=======
     enum intr_level old_level;
     
     ASSERT (is_thread (t));
@@ -574,7 +460,6 @@
     t->status = THREAD_READY;
     if (old_level == INTR_ON && t->priority > thread_current()->priority) {
         thread_yield();
->>>>>>> 7830c512
     }
     intr_set_level (old_level);
 }
@@ -767,26 +652,6 @@
     thread is running at all times. 
  --------------------------------------------------------------------
  */
-<<<<<<< HEAD
-void thread_set_nice (int nice)
-{
-    int thresholded;
-    struct thread *t;
-
-    thresholded = nice > 20 ? 20 : (nice < -20 ? -20 : nice);
-    t = thread_current();
-
-    intr_disable ();
-    t->nice = thresholded;
-    update_thread_priority (t);
-    intr_enable();
-
-    thread_yield ();
-}
-
-
-
-=======
 #define MAX_NICE 20
 #define MIN_NICE -20
 void thread_set_nice (int nice UNUSED) 
@@ -804,7 +669,6 @@
     if (!intr_context() && curr->priority < old_priority) {
         thread_yield();
     }
->>>>>>> 7830c512
 
     intr_set_level(old_level);
 }
@@ -827,12 +691,8 @@
 int
 thread_get_load_avg (void)
 {
-<<<<<<< HEAD
-    return fp_to_int (fp_mul_int (load_avg, 100));
-=======
     return fp_to_int (fp_mul_int (load_average, 100));
     
->>>>>>> 7830c512
 }
 
 /* 
@@ -957,10 +817,6 @@
     t->magic = THREAD_MAGIC;
     
     if (thread_mlfqs) {
-<<<<<<< HEAD
-        t->nice = 0;
-        t->recent_cpu = int_to_fp (0);
-=======
         if (t == initial_thread) { //special inittial_thread init
             t->nice = 0;
             t->recent_cpu = 0;
@@ -970,7 +826,6 @@
             t->recent_cpu = curr->recent_cpu;
         }
         update_thread_priority(t);
->>>>>>> 7830c512
     } else {
         list_init(&(t->locks_held));
         t->original_priority_info.priority = priority;
@@ -1026,6 +881,7 @@
  */
 static struct thread * next_thread_to_run (void) 
 {
+    
     if (list_empty (&ready_list)) {
         return idle_thread;
     } else {
