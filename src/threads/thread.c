#include "threads/thread.h"
#include <debug.h>
#include <stddef.h>
#include <random.h>
#include <stdio.h>
#include <string.h>
#include "threads/fixed-point.h"
#include "threads/flags.h"
#include "threads/interrupt.h"
#include "threads/intr-stubs.h"
#include "threads/palloc.h"
#include "threads/switch.h"
#include "threads/synch.h"
#include "threads/vaddr.h"
#include "devices/timer.h"
#ifdef FILESYS
#include "filesys/cache.h"
#include "filesys/directory.h"
#endif
#ifdef USERPROG
#include "userprog/process.h"
#include "threads/malloc.h"
#endif
#include "vm/page.h"

/* Random value for struct thread's `magic' member.
   Used to detect stack overflow.  See the big comment at the top
   of thread.h for details. */
#define THREAD_MAGIC 0xcd6abf4b

/* List of processes in THREAD_READY state, that is, processes
   that are ready to run but not actually running. */
static struct list ready_list;

/* List of all processes.  Processes are added to this list
   when they are first scheduled and removed when they exit. */
static struct list all_list;

/* Idle thread. */
static struct thread *idle_thread;

/* Initial thread, the thread running init.c:main(). */
static struct thread *initial_thread;

/* Lock used by allocate_tid(). */
static struct lock tid_lock;

/* LP The Load Average for the system. Used in implimentation of bsd */
static fp_float load_average;

/* LP A list of threads who's recent_cpu value has changed */
static struct list cpu_changed_list;

/* Allows us to coordinate thread updating outside of interrupt context */
static bool should_update_thread_priorities;








/* Stack frame for kernel_thread(). */
struct kernel_thread_frame 
  {
    void *eip;                  /* Return address. */
    thread_func *function;      /* Function to call. */
    void *aux;                  /* Auxiliary data for function. */
  };

/* Statistics. */
static long long idle_ticks;    /* # of timer ticks spent idle. */
static long long kernel_ticks;  /* # of timer ticks in kernel threads. */
static long long user_ticks;    /* # of timer ticks in user programs. */

/* Scheduling. */
#define TIME_SLICE 4            /* # of timer ticks to give each thread. */
static unsigned thread_ticks;   /* # of timer ticks since last yield. */

/* If false (default), use round-robin scheduler.
   If true, use multi-level feedback queue scheduler.
   Controlled by kernel command-line option "-o mlfqs". */
bool thread_mlfqs;

static void kernel_thread (thread_func *, void *aux);

static void idle (void *aux UNUSED);
static struct thread *running_thread (void);
static struct thread *next_thread_to_run (void);
static void init_thread (struct thread *, const char *name, int priority);
static bool is_thread (struct thread *) UNUSED;
static void *alloc_frame (struct thread *, size_t size);
static void schedule (void);
void thread_schedule_tail (struct thread *prev);
static tid_t allocate_tid (void);

/* LP Prototypes for helper functions we impliment below */
static void update_thread_priority(struct thread* t);
static void update_load_average(void);
static void update_recent_cpu(struct thread* t, fp_float cpu_scale);
static void update_changed_cpu_threads(void);
static void update_running_thread_cpu(struct thread* t);
static void update_cpu_for_all_threads(void);

/* LP Project 2 additions */
static void init_file_system_info(struct thread* t);
static void init_child_managment_info(struct thread* t);
static void init_vital_info(struct thread* t);

/* LP Project 4 additions */
void flush_cache_function(void* aux UNUSED);
void process_read_ahead_list(void* aux UNUSED);




/*
 --------------------------------------------------------------------
 Description: updates the threads priority according to the formula.
    Checks to ensure that priority does not exceed upper and lower
    bounds. 
 NOTE: If we were using a design of 64 queues, we would need to 
    change queues here. In order to minimize code that operates
    in the interrupt handler for timer tick, we use the single
    ready list. When priorities change, it does not affect ordering
    in the list, as we search the list for the highest priority thread
    in get_highest_priority_thread.
 --------------------------------------------------------------------
 */
static void update_thread_priority(struct thread* t) {
    int new_priority = PRI_MAX - fp_to_int(fp_div_int(t->recent_cpu, 4))
                               - (t->nice * 2);
    if (new_priority > PRI_MAX) {
        new_priority = PRI_MAX;
    }
    if (new_priority < PRI_MIN) {
        new_priority = PRI_MIN;
    }
    t->priority = new_priority;
}


/*
 --------------------------------------------------------------------
 Description: Updates the load average according to the formula in 
    the bsd handout. Ensures that num_ready_threads includes
    all ready and running threads, but not the idle thread. 
 NOTE: becaue load average is accessed inside the interrupt handler
    we cannot use locks to synchronize, as interrupt handlers cannot
    aquire locks. Thus, we disable locks externally when accessing
    load average, and inside the interupt handler, interupts are
    disabled. 
 --------------------------------------------------------------------
 */
static void update_load_average(void) {
    int num_ready_threads = list_size(&ready_list);
    if (thread_current() != idle_thread) {
        num_ready_threads++;
    }
    load_average = fp_add(fp_mul(load_average,
                                 fp_div(int_to_fp(59), int_to_fp(60))),
                          fp_mul_int(fp_div(int_to_fp(1), int_to_fp(60)),
                                     num_ready_threads));
}


/*
 --------------------------------------------------------------------
 Description: Updates the recent_cpu value for a thread according 
    to the formula in the handout. 
 NOTE: function currently not used so as to optimize. Function 
    left in place for future modifications of desired. 
 --------------------------------------------------------------------
 */
UNUSED static void update_recent_cpu(struct thread* t, fp_float cpu_scale) {
    t->recent_cpu = fp_add_int(fp_mul(cpu_scale, t->recent_cpu), t->nice);
}


/*
 --------------------------------------------------------------------
 Description: Updates CPU for all threads, called once every second.
    Uses the formula supplied in the handout to compute recent_cpu.
    Also, for each thread who's recent_cpu value has changed, we 
    add it to the list of changed cpu's. 
 NOTE: in order to ensure round robin scheduling, we always push
    to the back of the list, and then search from the front.
 NOTE: as an optimization, we only compute cpu_scale once, outside 
    of the loop through the ready list. 
 --------------------------------------------------------------------
 */
static void update_cpu_for_all_threads(void) {
    fp_float numerator = fp_mul_int(load_average, 2);
    fp_float cpu_scale = fp_div(numerator, fp_add_int(numerator, 1));
    
    struct list_elem* curr = list_head(&all_list);
    struct list_elem* tail = list_tail(&all_list);
    while (true) {
        curr = list_next(curr);
        if (curr == tail) break;
        struct thread* t = list_entry(curr, struct thread, allelem);
        t->recent_cpu = fp_add_int(fp_mul(cpu_scale, t->recent_cpu), t->nice);
        if (t->cpu_has_changed == false) {
            t->cpu_has_changed = true;
            list_push_back(&cpu_changed_list, &t->cpu_list_elem);
        }
    }
}


/*
 --------------------------------------------------------------------
 Description: updates the priorities for the threads whos cpu changed
    As a coordination mechanism, also sets cpu_changed to false, 
    as the thread is no longer in the list of cpu_changed. 
 NOTE: the reason to have this boolean cpu_changed is to ensure
    that when a thread exits, it is not still contained in the list
    of cpu_changed. If it is, will generate a page fault when 
    the update function is called on this list of changed cpu's. 
 --------------------------------------------------------------------
 */
static void update_changed_cpu_threads(void) {
    struct list_elem* curr = list_head(&cpu_changed_list);
    struct list_elem* tail = list_tail(&cpu_changed_list);
    while (true) {
        curr = list_next(curr);
        if (curr == tail) break;
        struct thread* t = list_entry(curr, struct thread, cpu_list_elem);
        update_thread_priority(t);
        list_remove(&t->cpu_list_elem);
        t->cpu_has_changed = false;
    }
}

/*
 --------------------------------------------------------------------
 Description: Incriments the running threads recent cpu by 1. 
    Also, ensures to add it to the list of updated cpu's if it has
    not been already. 
 NOTE: we need the conditional boolean check, because you can imagine
    the case where a thread runs for miltiple ticks within the time-slice
    and in each, its cpu is getting incrimented by one, yet we only 
    add it to the cpu's changed list once. 
 --------------------------------------------------------------------
 */
UNUSED static void update_running_thread_cpu(struct thread* t) {
    t->recent_cpu = fp_add_int(t->recent_cpu, 1);
    if (t->cpu_has_changed == false) {
        t->cpu_has_changed = true;
        list_push_back(&cpu_changed_list, &t->cpu_list_elem);
    }
}

/* 
 --------------------------------------------------------------------
   Initializes the threading system by transforming the code
   that's currently running into a thread.  This can't work in
   general and it is possible in this case only because loader.S
   was careful to put the bottom of the stack at a page boundary.

   Also initializes the run queue and the tid lock.

   After calling this function, be sure to initialize the page
   allocator before trying to create any threads with
   thread_create().

 
   It is not safe to call thread_current() until this function
   finishes.
 --------------------------------------------------------------------
 */
void thread_init (void) 
{
    ASSERT (intr_get_level () == INTR_OFF);
    
    /*Here we initialize the thread system. */
    /*We do any thread_system init here */
    lock_init (&tid_lock);
    lock_init (&file_system_lock);
    lock_init (&read_ahead_requests_list_lock);
    list_init (&read_ahead_requests_list);
    cond_init (&read_ahead_list_populated);
    list_init (&ready_list);
    list_init (&all_list);
    list_init (&cpu_changed_list);
    load_average = 0;
    
    /* Set up a thread structure for the running thread. */
    initial_thread = running_thread (); 
    init_thread (initial_thread, "main", PRI_DEFAULT);
    initial_thread->status = THREAD_RUNNING;
    initial_thread->tid = allocate_tid ();
}


/* 
 --------------------------------------------------------------------
   Starts preemptive thread scheduling by enabling interrupts.
   Also creates the idle thread. 
 NOTE: LP added the flushing thread 
 --------------------------------------------------------------------
 */
void thread_start (void)
{
    /* Create the idle thread. */
    struct semaphore idle_started;
    sema_init (&idle_started, 0);
    init_vital_info(initial_thread);
    thread_create ("idle", PRI_MIN, idle, &idle_started);
    
    /* Start preemptive thread scheduling. */
    intr_enable ();
    
    /* Wait for the idle thread to initialize idle_thread. */
    sema_down (&idle_started);
<<<<<<< HEAD
    
    /* create flusing cache thread */
    thread_create("flushing_thread", PRI_DEFAULT, flush_cache_function, NULL);
    
    /* create read_ahead_thread */
    thread_create("read_ahead_thread", PRI_DEFAULT, process_read_ahead_list, NULL);
=======
>>>>>>> 666aecce
}


/*
 --------------------------------------------------------------------
 Description: Called by the timer interrupt handler at each timer tick.
    Thus, this function runs in an external interrupt context.
 NOTE: if we are running the idle thread, we yield as we want to get
    it off the cpu as fast as possible if we have another thread ready. 
 NOTE: we have a conditional check on the state of the thread_mlfqs 
    flag to ensure that we allow both types of scheduling. 
 NOTE: we adhere to the intervals specified in the handout as to when
    to update the load average,recent_cpu, and thread_priority. 
 NOTE: this function is long. This is intential, as we minimize
    the number of function calls made by pushing as much code
    into this function as possible, and thus minimize the time
    spent in the timer interrupt handler. 
 --------------------------------------------------------------------
 */
void thread_tick (void)
{
    struct thread *t = thread_current ();
    int64_t ticks = timer_ticks();
    /* Update statistics. */
    if (t == idle_thread) {
        idle_ticks++;
        intr_yield_on_return();
    }
#ifdef USERPROG
    else if (t->pagedir != NULL)
        user_ticks++;
#endif
    else
        kernel_ticks++;
    if (thread_mlfqs) {
        if (t != idle_thread) {
            t->recent_cpu = fp_add_int(t->recent_cpu, 1);
            if (t->cpu_has_changed == false) {
                t->cpu_has_changed = true;
                list_push_back(&cpu_changed_list, &t->cpu_list_elem);
            }
        }
        if (ticks % TIMER_FREQ == 0) {
            update_load_average();
            update_cpu_for_all_threads();
        }
        if (ticks % 4) {
            should_update_thread_priorities = true;
        }
    }
    /* Enforce preemption. */
    if (++thread_ticks >= TIME_SLICE) {
        intr_yield_on_return ();
    }
}


/* 
 --------------------------------------------------------------------
 Description: Prints thread statistics. 
 --------------------------------------------------------------------
 */
void thread_print_stats (void) 
{
  printf ("Thread: %lld idle ticks, %lld kernel ticks, %lld user ticks\n",
          idle_ticks, kernel_ticks, user_ticks);
}


/*
 --------------------------------------------------------------------
   Creates a new kernel thread named NAME with the given initial
   PRIORITY, which executes FUNCTION passing AUX as the argument,
   and adds it to the ready queue.  Returns the thread identifier
   for the new thread, or TID_ERROR if creation fails.

   If thread_start() has been called, then the new thread may be
   scheduled before thread_create() returns.  It could even exit
   before thread_create() returns.  Contrariwise, the original
   thread may run for any amount of time before the new thread is
   scheduled.  Use a semaphore or some other form of
   synchronization if you need to ensure ordering.

   The code provided sets the new thread's `priority' member to
   PRIORITY, but no actual priority scheduling is implemented.
   Priority scheduling is the goal of Problem 1-3. 
 NOTE: we did not modify this function. 
 --------------------------------------------------------------------
 */
tid_t thread_create (const char *name, int priority,
                     thread_func *function, void *aux)
{
  struct thread *t;
  struct kernel_thread_frame *kf;
  struct switch_entry_frame *ef;
  struct switch_threads_frame *sf;
  tid_t tid;

  ASSERT (function != NULL);

  /* Allocate thread. */
  t = palloc_get_page (PAL_ZERO);
  if (t == NULL)
    return TID_ERROR;

  /* Initialize thread. */
    
    init_thread (t, name, priority);
    tid = t->tid = allocate_tid ();
    init_vital_info(t);

  /* Stack frame for kernel_thread(). */
  kf = alloc_frame (t, sizeof *kf);
  kf->eip = NULL;
  kf->function = function;
  kf->aux = aux;

  /* Stack frame for switch_entry(). */
  ef = alloc_frame (t, sizeof *ef);
  ef->eip = (void (*) (void)) kernel_thread;

  /* Stack frame for switch_threads(). */
  sf = alloc_frame (t, sizeof *sf);
  sf->eip = switch_entry;
  sf->ebp = 0;

  /* Add to run queue. */
    thread_unblock (t);

  return tid;
}

/* 
 --------------------------------------------------------------------
   Puts the current thread to sleep.  It will not be scheduled
   again until awoken by thread_unblock().

   This function must be called with interrupts turned off.  It
   is usually a better idea to use one of the synchronization
   primitives in synch.h. 
 
 NOTE: we did not modify this function. 
 --------------------------------------------------------------------
 */
void thread_block (void) 
{
  ASSERT (!intr_context ());
  ASSERT (intr_get_level () == INTR_OFF);
  thread_current ()->status = THREAD_BLOCKED;
  schedule ();
}

/* 
 --------------------------------------------------------------------
 Transitions a blocked thread T to the ready-to-run state.
   This is an error if T is not blocked.  (Use thread_yield() to
   make the running thread ready.)

   This function does not preempt the running thread.  This can
   be important: if the caller had disabled interrupts itself,
   it may expect that it can atomically unblock a thread and
   update other data. 
 
 NOTE: in this function, we yield the current thread only if two 
    conditions hold. First, the context in which this function 
    is called must be with interrupts enabled. Second, the priority
    of the unblocked thread must exceed that of the currently running
    thread. 
 --------------------------------------------------------------------
 */
void thread_unblock (struct thread *t)
{
    enum intr_level old_level;
    
    ASSERT (is_thread (t));
    
    old_level = intr_disable ();
    ASSERT (t->status == THREAD_BLOCKED);
    list_push_back (&ready_list, &t->elem);
    t->status = THREAD_READY;
    if (old_level == INTR_ON && t->priority > thread_current()->priority) {
        thread_yield();
    }
    intr_set_level (old_level);
}

/* 
 --------------------------------------------------------------------
 Returns the name of the running thread. 
 --------------------------------------------------------------------
 */
const char * thread_name (void) 
{
  return thread_current ()->name;
}

/* 
 --------------------------------------------------------------------
 Returns the running thread.
   This is running_thread() plus a couple of sanity checks.
   See the big comment at the top of thread.h for details. 
 --------------------------------------------------------------------
 */
struct thread * thread_current (void) 
{
  struct thread *t = running_thread ();
  
  /* Make sure T is really a thread.
     If either of these assertions fire, then your thread may
     have overflowed its stack.  Each thread has less than 4 kB
     of stack, so a few big automatic arrays or moderate
     recursion can cause stack overflow. */
  ASSERT (is_thread (t));
  ASSERT (t->status == THREAD_RUNNING);

  return t;
}

/* 
 --------------------------------------------------------------------
 Returns the running thread's tid. 
 --------------------------------------------------------------------
 */
tid_t thread_tid (void) {
  return thread_current ()->tid;
}

/* 
 --------------------------------------------------------------------
 Deschedules the current thread and destroys it.  Never
   returns to the caller.
 NOTE: we modify this function only for the operation of the 
    bsd_scheduler. We add logic to ensure that if the exiting
    thread currently has an list_element in the cpu_changed
    list, we remove that list_elem. If we do not doe this, 
    we will allow ourselves to be susceptibel to a page_fault
    in the update_cpus_changed, as the surrounding thread
    struct is removed after this function call. 
 NOTE: as an optimization, we store thread_current in a local 
    variable so as to avoid making repeated calls to thread_current().
    This is a good idea because we want ouy system code to run as fast 
    as possible. 
 --------------------------------------------------------------------
 */
void thread_exit (void)
{
    ASSERT (!intr_context ());
    
#ifdef USERPROG
    process_exit ();
#endif
    
    /* Remove thread from all threads list, set our status to dying,
     and schedule another process.  That process will destroy us
     when it calls thread_schedule_tail(). */
    intr_disable ();
    struct thread* curr = thread_current();
    dir_close(curr->curr_dir);
    ASSERT(curr != NULL);
    list_remove (&curr->allelem);
    if (thread_mlfqs) {
        if (curr->cpu_has_changed) {
            list_remove(&curr->cpu_list_elem);
        }
    }
    curr->status = THREAD_DYING;
    schedule ();
    NOT_REACHED ();
}




/* 
 --------------------------------------------------------------------
   Yields the CPU.  The current thread is not put to sleep and
   may be scheduled again immediately at the scheduler's whim. 
 NOTE: we do not need to add logic to allow for both schedulers
    on the thread_mlfqs flag, as each uses the same ready_list. 
 --------------------------------------------------------------------
 */
void thread_yield (void)
{
    enum intr_level old_level;
    
    ASSERT (!intr_context ());
    old_level = intr_disable ();
    struct thread *cur = thread_current ();
    if (cur != idle_thread)
        list_push_back (&ready_list, &cur->elem);
    cur->status = THREAD_READY;
    schedule ();
    intr_set_level (old_level);
}

/*
 --------------------------------------------------------------------
 Invoke function 'func' on all threads, passing along 'aux'.
   This function must be called with interrupts off. 
 NOTE: we do not use this function, and we do not modify it. 
 --------------------------------------------------------------------
 */
void thread_foreach (thread_action_func *func, void *aux)
{
  struct list_elem *e;

  ASSERT (intr_get_level () == INTR_OFF);

  for (e = list_begin (&all_list); e != list_end (&all_list);
       e = list_next (e))
    {
      struct thread *t = list_entry (e, struct thread, allelem);
      func (t, aux);
    }
}

/* 
 --------------------------------------------------------------------
 Descritpion: Sets the current thread's priority to NEW_PRIORITY.
 NOTE: we do not call this function in the bsd_scheduler,
    thus we assert that we are not running that scheduler. 
 NOTE: if we are in an interrupt context, we do not want to yield
    as the interrupt handler cannot yield. If we not in an interrupt
    context, we do yeild, as it is possible that the shedding
    of prriority caused another thread to have a higher priority 
    than us. Note, we allow thread yield to take care of checking 
    priority, and do not do it here. 
 --------------------------------------------------------------------
 */
void thread_set_priority (int new_priority) 
{
    ASSERT(!thread_mlfqs);
    if (intr_context()) {
        thread_current ()->original_priority_info.priority = new_priority;
        shed_priority();
    } else {
        enum intr_level old_level = intr_disable();
        thread_current ()->original_priority_info.priority = new_priority;
        shed_priority();
        thread_yield();
        intr_set_level(old_level);
    }
}

/* 
 --------------------------------------------------------------------
 Returns the current thread's priority. 
 --------------------------------------------------------------------
 */
int thread_get_priority (void)
{
    return thread_current()->priority;
}

/* 
 --------------------------------------------------------------------
 Description: Sets the current thread's nice value to NICE. 
 NOTE: because the nice value of a thread is accessed in the 
    interrupt handler to a timer interrupt, we cannot use
    locks, sempahores, or condition variables, because interrupt
    handlers cannot aquire these. Therefore, in order to ensure
    proper synchronization, we disable interrupts. 
 NOTE: we take precautions against the user passing in a nice
    value that exceeds the bounds of nice values. We could 
    use an assert, but that would end program with a bad nice
    value passed in. We allow for program to continue to run
    and enforce our restrictions ourselves. 
 NOTE: when we update the nice value of a thread, it will affect
    its priority. Thus as specified in the handout, we recompute
    thread priority here. If we are not in an interrupt context, and
    the old priority of the thread is higher than the new priority,
    then we yield the current thread to ensure that the highest priority
    thread is running at all times. 
 --------------------------------------------------------------------
 */
#define MAX_NICE 20
#define MIN_NICE -20
void thread_set_nice (int nice UNUSED) 
{
    enum intr_level old_level = intr_disable();
    struct thread* curr = thread_current();
    if (nice > MAX_NICE) {
        nice = MAX_NICE;
    } else if (nice < MIN_NICE) {
        nice = MIN_NICE;
    }
    curr->nice = nice;
    int old_priority = curr->priority;
    update_thread_priority(curr);
    if (!intr_context() && curr->priority < old_priority) {
        thread_yield();
    }

    intr_set_level(old_level);
}

/*
 --------------------------------------------------------------------
 Returns the current thread's nice value. 
 --------------------------------------------------------------------
 */
int thread_get_nice (void)
{
    return thread_current()->nice;
}

/* 
 --------------------------------------------------------------------
 Returns 100 times the system load average. 
 --------------------------------------------------------------------
 */
int
thread_get_load_avg (void)
{
    return fp_to_int (fp_mul_int (load_average, 100));
    
}

/* 
 --------------------------------------------------------------------
 Returns 100 times the current thread's recent_cpu value. 
 --------------------------------------------------------------------
 */
int thread_get_recent_cpu (void) 
{
    return fp_to_int (fp_mul_int (thread_current()->recent_cpu, 100));
}

/* 
 --------------------------------------------------------------------
 Idle thread.  Executes when no other thread is ready to run.

   The idle thread is initially put on the ready list by
   thread_start().  It will be scheduled once initially, at which
   point it initializes idle_thread, "up"s the semaphore passed
   to it to enable thread_start() to continue, and immediately
   blocks.  After that, the idle thread never appears in the
   ready list.  It is returned by next_thread_to_run() as a
   special case when the ready list is empty. \
 
 NOTE: we did not modify this function. 
 --------------------------------------------------------------------
 */
static void idle (void *idle_started_ UNUSED) 
{
  struct semaphore *idle_started = idle_started_;
  idle_thread = thread_current ();
  sema_up (idle_started);

  for (;;) 
    {
      /* Let someone else run. */
      intr_disable ();
      thread_block ();

      /* Re-enable interrupts and wait for the next one.

         The `sti' instruction disables interrupts until the
         completion of the next instruction, so these two
         instructions are executed atomically.  This atomicity is
         important; otherwise, an interrupt could be handled
         between re-enabling interrupts and waiting for the next
         one to occur, wasting as much as one clock tick worth of
         time.

         See [IA32-v2a] "HLT", [IA32-v2b] "STI", and [IA32-v3a]
         7.11.1 "HLT Instruction". */
      asm volatile ("sti; hlt" : : : "memory");
    }
}

/* 
 --------------------------------------------------------------------
 Function used as the basis for a kernel thread. 
 --------------------------------------------------------------------
 */
static void kernel_thread (thread_func *function, void *aux) 
{
  ASSERT (function != NULL);

  intr_enable ();       /* The scheduler runs with interrupts off. */
  function (aux);       /* Execute the thread function. */
  thread_exit ();       /* If function() returns, kill the thread. */
}

/* 
 --------------------------------------------------------------------
 Returns the running thread. 
 --------------------------------------------------------------------
 */
struct thread * running_thread (void) 
{
  uint32_t *esp;

  /* Copy the CPU's stack pointer into `esp', and then round that
     down to the start of a page.  Because `struct thread' is
     always at the beginning of a page and the stack pointer is
     somewhere in the middle, this locates the curent thread. */
  asm ("mov %%esp, %0" : "=g" (esp));
  return pg_round_down (esp);
}

/*
 --------------------------------------------------------------------
 Returns true if T appears to point to a valid thread.
 --------------------------------------------------------------------
 */
static bool is_thread (struct thread *t)
{
  return t != NULL && t->magic == THREAD_MAGIC;
}

/* 
 --------------------------------------------------------------------
 Description: Does basic initialization of T as a blocked thread named
   NAME. 
 NOTE: we do seperat initialization for threads depending on which 
    scheduler we are running. 
 NOTE: Again, this function is long, but it is long because of the 
    conditional initiliazation between the two scheudlers. In order
    to optimize for speed, we push as much code into this function
    to avoid function calls. 
 --------------------------------------------------------------------
 */
static void init_thread (struct thread *t, const char *name, int priority)
{
    enum intr_level old_level;
    
    ASSERT (t != NULL);
    ASSERT (PRI_MIN <= priority && priority <= PRI_MAX);
    ASSERT (name != NULL);
    
    memset (t, 0, sizeof *t);
    t->status = THREAD_BLOCKED;
    strlcpy (t->name, name, sizeof t->name);
    t->stack = (uint8_t *) t + PGSIZE;
    t->priority = priority;
    t->magic = THREAD_MAGIC;
    
    t->is_running_user_program = false;
    
    if (thread_mlfqs) {
        if (t == initial_thread) { /* special inittial_thread init */
            t->nice = 0;
            t->recent_cpu = 0;
        } else {
            struct thread* curr = thread_current(); /* parent thread */
            t->nice = curr->nice;
            t->recent_cpu = curr->recent_cpu;
        }
        update_thread_priority(t);
    } else {
        list_init(&(t->locks_held));
        t->original_priority_info.priority = priority;
        t->original_priority_info.holder = NULL; /* orig priority package */
        list_push_front(&(t->locks_held), &(t->original_priority_info.elem));
        t->lock_waiting_on = NULL;
    }
    
    //PROJECT 2 ADDIDITION
    init_file_system_info(t);
    init_child_managment_info(t);
    
    //project 3
    lock_init(&t->spte_table_lock);
    lock_init(&t->pagedir_lock);
    
    old_level = intr_disable ();
    list_push_back (&all_list, &t->allelem);
    intr_set_level (old_level);
}

/*
 --------------------------------------------------------------------
 Description: initiliazes the file system info for the thread t
 NOTE: we set fd_counter to 2 to account for STD_IN, STD_OUT, 
 NOTE: I am not sure if we have to account for std_error, 
     the lecture slides include it, BUT THE ASSINGMENT SPEC DOES
    NOT! Therefore, we will not include it either. 
 --------------------------------------------------------------------
 */
static void init_file_system_info(struct thread* t) {
    list_init(&t->open_files);
    t->fd_counter = 2;
}

/*
 --------------------------------------------------------------------
 Description: mallocs a pointer for the vital info struct 
    and then sets the data and then updates t to point
    to the data. 
 NOTE: we only add the vital_info to a child_list if t is not the 
    initial thread. 
 --------------------------------------------------------------------
 */
static void init_vital_info(struct thread* t) {
    struct vital_info* vital_info = malloc(sizeof(struct vital_info));
    if (vital_info == NULL) {
        thread_exit();
    }
    vital_info->t = t;
    vital_info->exit_status = 0;
    vital_info->has_allready_been_waited_on = false;
    vital_info->tid = t->tid;
    vital_info->parent_is_finished = false;
    vital_info->child_is_finished = false;
    lock_init(&vital_info->vital_info_lock);
    t->vital_info = vital_info;
    if (t != initial_thread) {
        list_push_back(&t->parent_thread->child_threads, &vital_info->child_elem);
    }
}

/*
 --------------------------------------------------------------------
 Description: intiliazes the variables used to manange the process
    of creating, tracking, and communicating with child processes.
 NOTE: we must take special precation when handling the initial thread
    as the initial thread will never be a child of a parent threads, 
    and the initial thread does not have a parent thread. 
 --------------------------------------------------------------------
 */
static void init_child_managment_info(struct thread* t) {
    sema_init(&t->sema_child_load, 0);
    sema_init(&t->wait_on_me, 0);
    list_init(&t->child_threads);
    
    if (t == initial_thread) {
        t->parent_thread = NULL;
    } else {
        t->parent_thread = thread_current();
    }
    
}



/* 
 --------------------------------------------------------------------
 Allocates a SIZE-byte frame at the top of thread T's stack and
   returns a pointer to the frame's base. 
 --------------------------------------------------------------------
 */
static void * alloc_frame (struct thread *t, size_t size) 
{
  /* Stack data is always allocated in word-size units. */
  ASSERT (is_thread (t));
  ASSERT (size % sizeof (uint32_t) == 0);

  t->stack -= size;
  return t->stack;
}



/* 
 --------------------------------------------------------------------
 Chooses and returns the next thread to be scheduled.  Should
   return a thread from the run queue, unless the run queue is
   empty.  (If the running thread can continue running, then it
   will be in the run queue.)  If the run queue is empty, return
   idle_thread. 
 NOTE: In order to keep the code clean and simple, we used the same
    ready list for both priority donation and the bsd_scheduler. 
 NOTE: There are several methods of keeping this list. One way to do
    it is to order the list at all times, so that list_pop_front
    always returns the highest priority thread. The advantage to 
    this approach is that it is very fast to remove elements. The 
    downside is that the whenver thread priorities change or when 
    a thread gets added to the list, it has to be updated, and 
    re-ordered. The second method of keeping the list is to leave it
    in any state, and then search for the next thread to run when
    necessary. The advantage of this approach is that list insertion
    and priority re-ordering is hastle free and very fast. The downside
    is that getting the next thread requires a search. 
 --------------------------------------------------------------------
 */
static struct thread * next_thread_to_run (void) 
{
    
    if (list_empty (&ready_list)) {
        return idle_thread;
    } else {
        struct thread* next_thread = get_highest_priority_thread(&ready_list,
                                                                 true);
        ASSERT(next_thread != NULL);
        return next_thread;
    }
}

/* 
 --------------------------------------------------------------------
 Completes a thread switch by activating the new thread's page
   tables, and, if the previous thread is dying, destroying it.

   At this function's invocation, we just switched from thread
   PREV, the new thread is already running, and interrupts are
   still disabled.  This function is normally invoked by
   thread_schedule() as its final action before returning, but
   the first time a thread is scheduled it is called by
   switch_entry() (see switch.S).

   It's not safe to call printf() until the thread switch is
   complete.  In practice that means that printf()s should be
   added at the end of the function.

   After this function and its caller returns, the thread switch
   is complete. 
 --------------------------------------------------------------------
 */
void thread_schedule_tail (struct thread *prev)
{
  struct thread *cur = running_thread ();
  
  ASSERT (intr_get_level () == INTR_OFF);

  /* Mark us as running. */
  cur->status = THREAD_RUNNING;

  /* Start new time slice. */
  thread_ticks = 0;

#ifdef USERPROG
  /* Activate the new address space. */
  if (cur->pagedir != NULL)
    process_activate ();
#endif

  /* If the thread we switched from is dying, destroy its struct
     thread.  This must happen late so that thread_exit() doesn't
     pull out the rug under itself.  (We don't free
     initial_thread because its memory was not obtained via
     palloc().) */
  if (prev != NULL && prev->status == THREAD_DYING && prev != initial_thread)
    {
      ASSERT (prev != cur);
      palloc_free_page (prev);
    }
}

/* 
 --------------------------------------------------------------------
 Schedules a new process.  At entry, interrupts must be off and
   the running process's state must have been changed from
   running to some other state.  This function finds another
   thread to run and switches to it.

   It's not safe to call printf() until thread_schedule_tail()
   has completed. 
 --------------------------------------------------------------------
 */
static void schedule (void)
{
    if (thread_mlfqs) {
        if (should_update_thread_priorities) {
            should_update_thread_priorities = false;
            update_changed_cpu_threads();
        }
    }
    struct thread *cur = running_thread ();
    struct thread *next = next_thread_to_run ();
    struct thread *prev = NULL;
    
    ASSERT (intr_get_level () == INTR_OFF);
    ASSERT (cur->status != THREAD_RUNNING);
    ASSERT (is_thread (next));
    
    if (cur != next)
        prev = switch_threads (cur, next);
    thread_schedule_tail (prev);
}

/* 
 --------------------------------------------------------------------
 Returns a tid to use for a new thread. 
 --------------------------------------------------------------------
 */
static tid_t allocate_tid (void) 
{
  static tid_t next_tid = 1;
  tid_t tid;

  lock_acquire (&tid_lock);
  tid = next_tid++;
  lock_release (&tid_lock);

  return tid;
}

/*
 --------------------------------------------------------------------
 LP Description: Donate priority function. A thread the is aquiring
    a locked lock will donate its priority to the lock-holder. 
    Then, this donated priority will propogate up to the thread that
    is not locked by following the struct lock* lock_waiting_on
    field within each struct. If this field is NULL, we can end 
    priority donation
 Note, because this function is only
    called from sema_down, and sema_down disables interrupts, we do not
    have to do it here as well. 
 NOTE: As mentioned in the design doc, we cannot use a lock or a 
    semaphore here, because we do not know if a thread's priority
    field will be accessed by an interrupt handler, and interrupt
    handlers cannot aquire locks/semaphores...Thus, our only
    concurreny option is to disable interrupts, which happens
    in the lock_aquire, which is the only placed this function is 
    called. 
 --------------------------------------------------------------------
 */
void donate_priority(void) {
    ASSERT(intr_get_level() == INTR_OFF);
    struct thread* currThread = thread_current();
    while (currThread->lock_waiting_on != NULL) {
        struct lock* currLock = currThread->lock_waiting_on;
        if (currThread->priority > currLock->priority) {
            currLock->priority = currThread->priority;
        }
        if (currThread == NULL || currLock == NULL) {
            printf("cur thread null");
        }
        if (currThread->priority > currLock->holder->priority) {
            currLock->holder->priority = currThread->priority;
        }
        currThread = currThread->lock_waiting_on->holder;
    }
}

/*
 --------------------------------------------------------------------
 LP Description: Final steps to release a lock and remove any donated
    priority associated with the lock. 
 NOTE: this function is only called from lock_release, which disables
    interrupts as required, for the same reasons mentioned in the 
    comment above. 
 NOTE: by design, at thread creation, each thread is given a dummy
    lock, which holds the thread's original priority. Thus dummy
    lock is always an element of the threads locks_held list, and thus
    will restore the thread back to its oringinal priority once
    the thread has released all of its locks that it is holding. 
 --------------------------------------------------------------------
 */
void shed_priority() {
    ASSERT(intr_get_level() == INTR_OFF);
    struct thread* curr_t = thread_current();
    struct list_elem* curr = list_head(&(curr_t->locks_held));
    struct list_elem* tail = list_tail(&(curr_t->locks_held));
    int highest_remaining_priority = PRI_MIN;
    while (true) {
        curr = list_next(curr);
        if(curr == tail) break;
        struct lock* currLock = list_entry(curr, struct lock, elem);
        if (currLock->priority > highest_remaining_priority) {
            highest_remaining_priority = currLock->priority;
        }
    }
    curr_t->priority = highest_remaining_priority;
}

/*
 --------------------------------------------------------------------
 LP: finds the highest priority thread in the list, removes it from the
    list if it should, and then returns a pointer to the thread.
 NOTE: this is the worker for our scheudler system. Given the random
    order in which the list of threads could be in, this function
    ensures that the highest_priority_thread is always returned. 
 NOTE: because the list passed in to this function might be accessed
    by an interrupt handler, we cannot use locks and sempahores to 
    prevent concurrency issues. Thus, disabling interrupts is the only
    option for this function. 
 --------------------------------------------------------------------
 */
struct thread* get_highest_priority_thread(struct list* list,
                                           bool should_remove)
{
    enum intr_level old_level = intr_disable();
    struct list_elem* curr = list_head(list);
    struct list_elem* tail = list_tail(list);
    struct thread* currHighest = NULL;
    while (true) {
        curr = list_next(curr);
        if (curr == tail) break;
        struct thread* currThread = list_entry(curr, struct thread, elem);
        if (currHighest == NULL) currHighest = currThread;
        if (currThread->priority > currHighest->priority) {
            currHighest = currThread;
        }
        if (currHighest->priority == PRI_MAX) break;
    }
    if (currHighest != NULL && should_remove) list_remove(&(currHighest->elem));
    intr_set_level(old_level);
    return currHighest;
}

<<<<<<< HEAD
/*
 --------------------------------------------------------------------
 DESCRIPTION: Project 4 addition. Thread running this function will
    periodically flush the cache to provide the filesystem with    
    strength in the face of crashes. 
 NOTE: we use the sleep function impliemented in project 1 to 
    avoid busy waiting. 
 --------------------------------------------------------------------
 */
#define NUM_TICKS_TO_SLEEP 25
void flush_cache_function(void* aux UNUSED) {
    while (true) {
        if (can_flush) {
            flush_cache();
        }
        timer_sleep((uint64_t)NUM_TICKS_TO_SLEEP);
    }
}

/*
 --------------------------------------------------------------------
 DESCRIPTION: Thread performing read ahead.
 NOTE: Important to yield after thread has processed the list
    as after completing list processing, there is no useful 
    work to be done until another thread gets scheduled that can
    add an element to the read ahead list
 NOTE: Must free the request struct, as it is malloced
    by thread making the request.
 --------------------------------------------------------------------
 */
void process_read_ahead_list(void* aux UNUSED) {
    while (true) {
        lock_acquire(&read_ahead_requests_list_lock);
        while (list_empty(&read_ahead_requests_list)) {
            cond_wait(&read_ahead_list_populated, &read_ahead_requests_list_lock);
        }
        
        struct list_elem* curr = list_pop_front(&read_ahead_requests_list);
        struct read_ahead_package* request = list_entry(curr, struct read_ahead_package, elem);
        struct cache_entry* entry = get_cache_entry_for_sector(request->sector_number, false);
        release_cache_lock_for_read(&entry->lock);
        free(request);
        
        lock_release(&read_ahead_requests_list_lock);
        thread_yield();
    }
}
=======
>>>>>>> 666aecce

/* Offset of `stack' member within `struct thread'.
   Used by switch.S, which can't figure it out on its own. */
uint32_t thread_stack_ofs = offsetof (struct thread, stack);


struct dir*
get_cwd(void) {
  if(thread_current()->curr_dir == NULL) {
    thread_current()->curr_dir = dir_open_root();
  }
  return thread_current()->curr_dir;
}<|MERGE_RESOLUTION|>--- conflicted
+++ resolved
@@ -314,15 +314,12 @@
     
     /* Wait for the idle thread to initialize idle_thread. */
     sema_down (&idle_started);
-<<<<<<< HEAD
     
     /* create flusing cache thread */
     thread_create("flushing_thread", PRI_DEFAULT, flush_cache_function, NULL);
     
     /* create read_ahead_thread */
     thread_create("read_ahead_thread", PRI_DEFAULT, process_read_ahead_list, NULL);
-=======
->>>>>>> 666aecce
 }
 
 
@@ -1216,7 +1213,6 @@
     return currHighest;
 }
 
-<<<<<<< HEAD
 /*
  --------------------------------------------------------------------
  DESCRIPTION: Project 4 addition. Thread running this function will
@@ -1264,9 +1260,6 @@
         thread_yield();
     }
 }
-=======
->>>>>>> 666aecce
- 
 /* Offset of `stack' member within `struct thread'.
    Used by switch.S, which can't figure it out on its own. */
