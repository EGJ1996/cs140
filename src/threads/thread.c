#include "threads/thread.h"
#include <debug.h>
#include <stddef.h>
#include <random.h>
#include <stdio.h>
#include <string.h>
#include "threads/fixed-point.h"
#include "threads/flags.h"
#include "threads/interrupt.h"
#include "threads/intr-stubs.h"
#include "threads/palloc.h"
#include "threads/switch.h"
#include "threads/synch.h"
#include "threads/vaddr.h"
#include "devices/timer.h"
#ifdef USERPROG
#include "userprog/process.h"
#endif

/* Random value for struct thread's `magic' member.
   Used to detect stack overflow.  See the big comment at the top
   of thread.h for details. */
#define THREAD_MAGIC 0xcd6abf4b

/* List of processes in THREAD_READY state, that is, processes
   that are ready to run but not actually running. */
static struct list ready_list;

/* List of all processes.  Processes are added to this list
   when they are first scheduled and removed when they exit. */
static struct list all_list;

/* Idle thread. */
static struct thread *idle_thread;

/* Initial thread, the thread running init.c:main(). */
static struct thread *initial_thread;

/* Lock used by allocate_tid(). */
static struct lock tid_lock;

/* LP The Load Average for the system. Used in implimentation of bsd */
static fp_float load_average;

/* LP A list of threads who's recent_cpu value has changed */
static struct list cpu_changed_list;

/* Allows us to coordinate thread updating outside of interrupt context */
static bool should_update_thread_priorities;




/* Stack frame for kernel_thread(). */
struct kernel_thread_frame 
  {
    void *eip;                  /* Return address. */
    thread_func *function;      /* Function to call. */
    void *aux;                  /* Auxiliary data for function. */
  };

/* Statistics. */
static long long idle_ticks;    /* # of timer ticks spent idle. */
static long long kernel_ticks;  /* # of timer ticks in kernel threads. */
static long long user_ticks;    /* # of timer ticks in user programs. */

/* Scheduling. */
#define TIME_SLICE 4            /* # of timer ticks to give each thread. */
static unsigned thread_ticks;   /* # of timer ticks since last yield. */

/* If false (default), use round-robin scheduler.
   If true, use multi-level feedback queue scheduler.
   Controlled by kernel command-line option "-o mlfqs". */
bool thread_mlfqs;

static void kernel_thread (thread_func *, void *aux);

static void idle (void *aux UNUSED);
static struct thread *running_thread (void);
static struct thread *next_thread_to_run (void);
static void init_thread (struct thread *, const char *name, int priority);
static bool is_thread (struct thread *) UNUSED;
static void *alloc_frame (struct thread *, size_t size);
static void schedule (void);
void thread_schedule_tail (struct thread *prev);
static tid_t allocate_tid (void);

/* LP Prototypes for helper functions we impliment below */
static void update_thread_priority(struct thread* t);
static void update_load_average(void);
static void update_recent_cpu(struct thread* t, fp_float cpu_scale);
static void update_changed_cpu_threads(void);
static void update_running_thread_cpu(struct thread* t);
static void update_cpu_for_all_threads(void);


/*
 --------------------------------------------------------------------
 Description: updates the threads priority according to the formula.
    Checks to ensure that priority does not exceed upper and lower
    bounds. 
 NOTE: If we were using a design of 64 queues, we would need to 
    change queues here. In order to minimize code that operates
    in the interrupt handler for timer tick, we use the single
    ready list. When priorities change, it does not affect ordering
    in the list, as we search the list for the highest priority thread
    in get_highest_priority_thread.
 --------------------------------------------------------------------
 */
static void update_thread_priority(struct thread* t) {
    int new_priority = PRI_MAX - fp_to_int(fp_div_int(t->recent_cpu, 4))
                               - (t->nice * 2);
    if (new_priority > PRI_MAX) {
        new_priority = PRI_MAX;
    }
    if (new_priority < PRI_MIN) {
        new_priority = PRI_MIN;
    }
    t->priority = new_priority;
}


/*
 --------------------------------------------------------------------
 Description: Updates the load average according to the formula in 
    the bsd handout. Ensures that num_ready_threads includes
    all ready and running threads, but not the idle thread. 
 NOTE: becaue load average is accessed inside the interrupt handler
    we cannot use locks to synchronize, as interrupt handlers cannot
    aquire locks. Thus, we disable locks externally when accessing
    load average, and inside the interupt handler, interupts are
    disabled. 
 --------------------------------------------------------------------
 */
static void update_load_average(void) {
    int num_ready_threads = list_size(&ready_list);
    if (thread_current() != idle_thread) {
        num_ready_threads++;
    }
<<<<<<< HEAD
    load_average = fp_add(fp_mul(load_average,
                                 fp_div(int_to_fp(59), int_to_fp(60))),
                          fp_mul_int(fp_div(int_to_fp(1), int_to_fp(60)),
                                     num_ready_threads));
=======

    fp_float _59_60 = fp_div(int_to_fp(59), int_to_fp(60));
    fp_float _01_60 = fp_div(int_to_fp(1), int_to_fp(60));

    load_average = fp_add(fp_mul(load_average, _59_60),
                          fp_mul_int(_01_60, num_ready_threads));
>>>>>>> 697fef19
}


/*
 --------------------------------------------------------------------
 Description: Updates the recent_cpu value for a thread according 
    to the formula in the handout. 
 NOTE: function currently not used so as to optimize. Function 
    left in place for future modifications of desired. 
 --------------------------------------------------------------------
 */
UNUSED static void update_recent_cpu(struct thread* t, fp_float cpu_scale) {
    t->recent_cpu = fp_add_int(fp_mul(cpu_scale, t->recent_cpu), t->nice);
}


/*
 --------------------------------------------------------------------
 Description: Updates CPU for all threads, called once every second.
    Uses the formula supplied in the handout to compute recent_cpu.
    Also, for each thread who's recent_cpu value has changed, we 
    add it to the list of changed cpu's. 
 NOTE: in order to ensure round robin scheduling, we always push
    to the back of the list, and then search from the front.
 NOTE: as an optimization, we only compute cpu_scale once, outside 
    of the loop through the ready list. 
 --------------------------------------------------------------------
 */
static void update_cpu_for_all_threads(void) {
    fp_float numerator = fp_mul_int(load_average, 2);
    fp_float cpu_scale = fp_div(numerator, fp_add_int(numerator, 1));
    
    struct list_elem* curr = list_head(&all_list);
    struct list_elem* tail = list_tail(&all_list);
    while (true) {
        curr = list_next(curr);
        if (curr == tail) break;
        struct thread* t = list_entry(curr, struct thread, allelem);
        t->recent_cpu = fp_add_int(fp_mul(cpu_scale, t->recent_cpu), t->nice);
        if (t->cpu_has_changed == false) {
            t->cpu_has_changed = true;
            list_push_back(&cpu_changed_list, &t->cpu_list_elem);
        }
    }
}


/*
 --------------------------------------------------------------------
 Description: updates the priorities for the threads whos cpu changed
    As a coordination mechanism, also sets cpu_changed to false, 
    as the thread is no longer in the list of cpu_changed. 
 NOTE: the reason to have this boolean cpu_changed is to ensure
    that when a thread exits, it is not still contained in the list
    of cpu_changed. If it is, will generate a page fault when 
    the update function is called on this list of changed cpu's. 
 --------------------------------------------------------------------
 */
static void update_changed_cpu_threads(void) {
    struct list_elem* curr = list_head(&cpu_changed_list);
    struct list_elem* tail = list_tail(&cpu_changed_list);
    while (true) {
        curr = list_next(curr);
        if (curr == tail) break;
        struct thread* t = list_entry(curr, struct thread, cpu_list_elem);
        update_thread_priority(t);
        list_remove(&t->cpu_list_elem);
        t->cpu_has_changed = false;
    }
}

/*
 --------------------------------------------------------------------
 Description: Incriments the running threads recent cpu by 1. 
    Also, ensures to add it to the list of updated cpu's if it has
    not been already. 
 NOTE: we need the conditional boolean check, because you can imagine
    the case where a thread runs for miltiple ticks within the time-slice
    and in each, its cpu is getting incrimented by one, yet we only 
    add it to the cpu's changed list once. 
 --------------------------------------------------------------------
 */
UNUSED static void update_running_thread_cpu(struct thread* t) {
    t->recent_cpu = fp_add_int(t->recent_cpu, 1);
    if (t->cpu_has_changed == false) {
        t->cpu_has_changed = true;
        list_push_back(&cpu_changed_list, &t->cpu_list_elem);
    }
}

/* 
 --------------------------------------------------------------------
   Initializes the threading system by transforming the code
   that's currently running into a thread.  This can't work in
   general and it is possible in this case only because loader.S
   was careful to put the bottom of the stack at a page boundary.

   Also initializes the run queue and the tid lock.

   After calling this function, be sure to initialize the page
   allocator before trying to create any threads with
   thread_create().

 
   It is not safe to call thread_current() until this function
   finishes.
 --------------------------------------------------------------------
 */
void thread_init (void) 
{
    ASSERT (intr_get_level () == INTR_OFF);
    
    /*Here we initialize the thread system. */
    /*We do any thread_system init here */
    lock_init (&tid_lock);
    list_init (&ready_list);
    list_init (&all_list);
    list_init (&cpu_changed_list);
    load_average = 0;
    
    /* Set up a thread structure for the running thread. */
    initial_thread = running_thread (); 
    init_thread (initial_thread, "main", PRI_DEFAULT);
    initial_thread->status = THREAD_RUNNING;
    initial_thread->tid = allocate_tid ();
}


/* 
 --------------------------------------------------------------------
   Starts preemptive thread scheduling by enabling interrupts.
   Also creates the idle thread. 
 --------------------------------------------------------------------
 */
void thread_start (void) 
{
  /* Create the idle thread. */
  struct semaphore idle_started;
  sema_init (&idle_started, 0);
  thread_create ("idle", PRI_MIN, idle, &idle_started);

  /* Start preemptive thread scheduling. */
  intr_enable ();

  /* Wait for the idle thread to initialize idle_thread. */
  sema_down (&idle_started);
}


/*
 --------------------------------------------------------------------
 Description: Called by the timer interrupt handler at each timer tick.
    Thus, this function runs in an external interrupt context.
 NOTE: if we are running the idle thread, we yield as we want to get
    it off the cpu as fast as possible if we have another thread ready. 
 NOTE: we have a conditional check on the state of the thread_mlfqs 
    flag to ensure that we allow both types of scheduling. 
 NOTE: we adhere to the intervals specified in the handout as to when
    to update the load average,recent_cpu, and thread_priority. 
 NOTE: this function is long. This is intential, as we minimize
    the number of function calls made by pushing as much code
    into this function as possible, and thus minimize the time
    spent in the timer interrupt handler. 
 --------------------------------------------------------------------
 */
void thread_tick (void)
{
    struct thread *t = thread_current ();
    int64_t ticks = timer_ticks();
    /* Update statistics. */
    if (t == idle_thread) {
        idle_ticks++;
        intr_yield_on_return();
    }
#ifdef USERPROG
    else if (t->pagedir != NULL)
        user_ticks++;
#endif
    else
        kernel_ticks++;
    if (thread_mlfqs) {
        if (t != idle_thread) {
            t->recent_cpu = fp_add_int(t->recent_cpu, 1);
            if (t->cpu_has_changed == false) {
                t->cpu_has_changed = true;
                list_push_back(&cpu_changed_list, &t->cpu_list_elem);
            }
        }
        if (ticks % TIMER_FREQ == 0) {
            update_load_average();
            update_cpu_for_all_threads();
        }
        if (ticks % 4) {
            should_update_thread_priorities = true;
        }
    }
    /* Enforce preemption. */
    if (++thread_ticks >= TIME_SLICE) {
        intr_yield_on_return ();
    }
}


/* 
 --------------------------------------------------------------------
 Description: Prints thread statistics. 
 --------------------------------------------------------------------
 */
void thread_print_stats (void) 
{
  printf ("Thread: %lld idle ticks, %lld kernel ticks, %lld user ticks\n",
          idle_ticks, kernel_ticks, user_ticks);
}


/*
 --------------------------------------------------------------------
   Creates a new kernel thread named NAME with the given initial
   PRIORITY, which executes FUNCTION passing AUX as the argument,
   and adds it to the ready queue.  Returns the thread identifier
   for the new thread, or TID_ERROR if creation fails.

   If thread_start() has been called, then the new thread may be
   scheduled before thread_create() returns.  It could even exit
   before thread_create() returns.  Contrariwise, the original
   thread may run for any amount of time before the new thread is
   scheduled.  Use a semaphore or some other form of
   synchronization if you need to ensure ordering.

   The code provided sets the new thread's `priority' member to
   PRIORITY, but no actual priority scheduling is implemented.
   Priority scheduling is the goal of Problem 1-3. 
 NOTE: we did not modify this function. 
 --------------------------------------------------------------------
 */
tid_t thread_create (const char *name, int priority,
                     thread_func *function, void *aux)
{
  struct thread *t;
  struct kernel_thread_frame *kf;
  struct switch_entry_frame *ef;
  struct switch_threads_frame *sf;
  tid_t tid;

  ASSERT (function != NULL);

  /* Allocate thread. */
  t = palloc_get_page (PAL_ZERO);
  if (t == NULL)
    return TID_ERROR;

  /* Initialize thread. */
  init_thread (t, name, priority);
  tid = t->tid = allocate_tid ();

  /* Stack frame for kernel_thread(). */
  kf = alloc_frame (t, sizeof *kf);
  kf->eip = NULL;
  kf->function = function;
  kf->aux = aux;

  /* Stack frame for switch_entry(). */
  ef = alloc_frame (t, sizeof *ef);
  ef->eip = (void (*) (void)) kernel_thread;

  /* Stack frame for switch_threads(). */
  sf = alloc_frame (t, sizeof *sf);
  sf->eip = switch_entry;
  sf->ebp = 0;

  /* Add to run queue. */
    thread_unblock (t);

  return tid;
}

/* 
 --------------------------------------------------------------------
   Puts the current thread to sleep.  It will not be scheduled
   again until awoken by thread_unblock().

   This function must be called with interrupts turned off.  It
   is usually a better idea to use one of the synchronization
   primitives in synch.h. 
 
 NOTE: we did not modify this function. 
 --------------------------------------------------------------------
 */
void thread_block (void) 
{
  ASSERT (!intr_context ());
  ASSERT (intr_get_level () == INTR_OFF);
  thread_current ()->status = THREAD_BLOCKED;
  schedule ();
}

/* 
 --------------------------------------------------------------------
 Transitions a blocked thread T to the ready-to-run state.
   This is an error if T is not blocked.  (Use thread_yield() to
   make the running thread ready.)

   This function does not preempt the running thread.  This can
   be important: if the caller had disabled interrupts itself,
   it may expect that it can atomically unblock a thread and
   update other data. 
 
 NOTE: in this function, we yield the current thread only if two 
    conditions hold. First, the context in which this function 
    is called must be with interrupts enabled. Second, the priority
    of the unblocked thread must exceed that of the currently running
    thread. 
 --------------------------------------------------------------------
 */
void thread_unblock (struct thread *t)
{
    enum intr_level old_level;
    
    ASSERT (is_thread (t));
    
    old_level = intr_disable ();
    ASSERT (t->status == THREAD_BLOCKED);
    list_push_back (&ready_list, &t->elem);
    t->status = THREAD_READY;
    if (old_level == INTR_ON && t->priority > thread_current()->priority) {
        thread_yield();
    }
    intr_set_level (old_level);
}

/* 
 --------------------------------------------------------------------
 Returns the name of the running thread. 
 --------------------------------------------------------------------
 */
const char * thread_name (void) 
{
  return thread_current ()->name;
}

/* 
 --------------------------------------------------------------------
 Returns the running thread.
   This is running_thread() plus a couple of sanity checks.
   See the big comment at the top of thread.h for details. 
 --------------------------------------------------------------------
 */
struct thread * thread_current (void) 
{
  struct thread *t = running_thread ();
  
  /* Make sure T is really a thread.
     If either of these assertions fire, then your thread may
     have overflowed its stack.  Each thread has less than 4 kB
     of stack, so a few big automatic arrays or moderate
     recursion can cause stack overflow. */
  ASSERT (is_thread (t));
  ASSERT (t->status == THREAD_RUNNING);

  return t;
}

/* 
 --------------------------------------------------------------------
 Returns the running thread's tid. 
 --------------------------------------------------------------------
 */
tid_t thread_tid (void) {
  return thread_current ()->tid;
}

/* 
 --------------------------------------------------------------------
 Deschedules the current thread and destroys it.  Never
   returns to the caller.
 NOTE: we modify this function only for the operation of the 
    bsd_scheduler. We add logic to ensure that if the exiting
    thread currently has an list_element in the cpu_changed
    list, we remove that list_elem. If we do not doe this, 
    we will allow ourselves to be susceptibel to a page_fault
    in the update_cpus_changed, as the surrounding thread
    struct is removed after this function call. 
 NOTE: as an optimization, we store thread_current in a local 
    variable so as to avoid making repeated calls to thread_current().
    This is a good idea because we want ouy system code to run as fast 
    as possible. 
 --------------------------------------------------------------------
 */
void thread_exit (void)
{
    ASSERT (!intr_context ());
    
#ifdef USERPROG
    process_exit ();
#endif
    
    /* Remove thread from all threads list, set our status to dying,
     and schedule another process.  That process will destroy us
     when it calls thread_schedule_tail(). */
    intr_disable ();
    struct thread* curr = thread_current();
    ASSERT(curr != NULL);
    list_remove (&curr->allelem);
    if (thread_mlfqs) {
        if (curr->cpu_has_changed) {
            list_remove(&curr->cpu_list_elem);
        }
    }
    curr->status = THREAD_DYING;
    schedule ();
    NOT_REACHED ();
}




/* 
 --------------------------------------------------------------------
   Yields the CPU.  The current thread is not put to sleep and
   may be scheduled again immediately at the scheduler's whim. 
 NOTE: we do not need to add logic to allow for both schedulers
    on the thread_mlfqs flag, as each uses the same ready_list. 
 --------------------------------------------------------------------
 */
void thread_yield (void)
{
    enum intr_level old_level;
    
    ASSERT (!intr_context ());
    old_level = intr_disable ();
    struct thread *cur = thread_current ();
    if (cur != idle_thread)
        list_push_back (&ready_list, &cur->elem);
    cur->status = THREAD_READY;
    schedule ();
    intr_set_level (old_level);
}

/*
 --------------------------------------------------------------------
 Invoke function 'func' on all threads, passing along 'aux'.
   This function must be called with interrupts off. 
 NOTE: we do not use this function, and we do not modify it. 
 --------------------------------------------------------------------
 */
void thread_foreach (thread_action_func *func, void *aux)
{
  struct list_elem *e;

  ASSERT (intr_get_level () == INTR_OFF);

  for (e = list_begin (&all_list); e != list_end (&all_list);
       e = list_next (e))
    {
      struct thread *t = list_entry (e, struct thread, allelem);
      func (t, aux);
    }
}

/* 
 --------------------------------------------------------------------
 Descritpion: Sets the current thread's priority to NEW_PRIORITY.
 NOTE: we do not call this function in the bsd_scheduler,
    thus we assert that we are not running that scheduler. 
 NOTE: if we are in an interrupt context, we do not want to yield
    as the interrupt handler cannot yield. If we not in an interrupt
    context, we do yeild, as it is possible that the shedding
    of prriority caused another thread to have a higher priority 
    than us. Note, we allow thread yield to take care of checking 
    priority, and do not do it here. 
 --------------------------------------------------------------------
 */
void thread_set_priority (int new_priority) 
{
    ASSERT(!thread_mlfqs);
    if (intr_context()) {
        thread_current ()->original_priority_info.priority = new_priority;
        shed_priority();
    } else {
        enum intr_level old_level = intr_disable();
        thread_current ()->original_priority_info.priority = new_priority;
        shed_priority();
        thread_yield();
        intr_set_level(old_level);
    }
}

/* 
 --------------------------------------------------------------------
 Returns the current thread's priority. 
 --------------------------------------------------------------------
 */
int thread_get_priority (void)
{
    return thread_current()->priority;
}

/* 
 --------------------------------------------------------------------
 Description: Sets the current thread's nice value to NICE. 
 NOTE: because the nice value of a thread is accessed in the 
    interrupt handler to a timer interrupt, we cannot use
    locks, sempahores, or condition variables, because interrupt
    handlers cannot aquire these. Therefore, in order to ensure
    proper synchronization, we disable interrupts. 
 NOTE: we take precautions against the user passing in a nice
    value that exceeds the bounds of nice values. We could 
    use an assert, but that would end program with a bad nice
    value passed in. We allow for program to continue to run
    and enforce our restrictions ourselves. 
 NOTE: when we update the nice value of a thread, it will affect
    its priority. Thus as specified in the handout, we recompute
    thread priority here. If we are not in an interrupt context, and
    the old priority of the thread is higher than the new priority,
    then we yield the current thread to ensure that the highest priority
    thread is running at all times. 
 --------------------------------------------------------------------
 */
#define MAX_NICE 20
#define MIN_NICE -20
void thread_set_nice (int nice UNUSED) 
{
    enum intr_level old_level = intr_disable();
    struct thread* curr = thread_current();
    if (nice > MAX_NICE) {
        nice = MAX_NICE;
    } else if (nice < MIN_NICE) {
        nice = MIN_NICE;
    }
    curr->nice = nice;
    int old_priority = curr->priority;
    update_thread_priority(curr);
    if (!intr_context() && curr->priority < old_priority) {
        thread_yield();
    }

    intr_set_level(old_level);
}

/*
 --------------------------------------------------------------------
 Returns the current thread's nice value. 
 --------------------------------------------------------------------
 */
int thread_get_nice (void)
{
    return thread_current()->nice;
}

/* 
 --------------------------------------------------------------------
 Returns 100 times the system load average. 
 --------------------------------------------------------------------
 */
int
thread_get_load_avg (void)
{
    return fp_to_int (fp_mul_int (load_average, 100));
    
}

/* 
 --------------------------------------------------------------------
 Returns 100 times the current thread's recent_cpu value. 
 --------------------------------------------------------------------
 */
int thread_get_recent_cpu (void) 
{
    return fp_to_int (fp_mul_int (thread_current()->recent_cpu, 100));
}

/* 
 --------------------------------------------------------------------
 Idle thread.  Executes when no other thread is ready to run.

   The idle thread is initially put on the ready list by
   thread_start().  It will be scheduled once initially, at which
   point it initializes idle_thread, "up"s the semaphore passed
   to it to enable thread_start() to continue, and immediately
   blocks.  After that, the idle thread never appears in the
   ready list.  It is returned by next_thread_to_run() as a
   special case when the ready list is empty. \
 
 NOTE: we did not modify this function. 
 --------------------------------------------------------------------
 */
static void idle (void *idle_started_ UNUSED) 
{
  struct semaphore *idle_started = idle_started_;
  idle_thread = thread_current ();
  sema_up (idle_started);

  for (;;) 
    {
      /* Let someone else run. */
      intr_disable ();
      thread_block ();

      /* Re-enable interrupts and wait for the next one.

         The `sti' instruction disables interrupts until the
         completion of the next instruction, so these two
         instructions are executed atomically.  This atomicity is
         important; otherwise, an interrupt could be handled
         between re-enabling interrupts and waiting for the next
         one to occur, wasting as much as one clock tick worth of
         time.

         See [IA32-v2a] "HLT", [IA32-v2b] "STI", and [IA32-v3a]
         7.11.1 "HLT Instruction". */
      asm volatile ("sti; hlt" : : : "memory");
    }
}

/* 
 --------------------------------------------------------------------
 Function used as the basis for a kernel thread. 
 --------------------------------------------------------------------
 */
static void kernel_thread (thread_func *function, void *aux) 
{
  ASSERT (function != NULL);

  intr_enable ();       /* The scheduler runs with interrupts off. */
  function (aux);       /* Execute the thread function. */
  thread_exit ();       /* If function() returns, kill the thread. */
}

/* 
 --------------------------------------------------------------------
 Returns the running thread. 
 --------------------------------------------------------------------
 */
struct thread * running_thread (void) 
{
  uint32_t *esp;

  /* Copy the CPU's stack pointer into `esp', and then round that
     down to the start of a page.  Because `struct thread' is
     always at the beginning of a page and the stack pointer is
     somewhere in the middle, this locates the curent thread. */
  asm ("mov %%esp, %0" : "=g" (esp));
  return pg_round_down (esp);
}

/*
 --------------------------------------------------------------------
 Returns true if T appears to point to a valid thread.
 --------------------------------------------------------------------
 */
static bool is_thread (struct thread *t)
{
  return t != NULL && t->magic == THREAD_MAGIC;
}

/* 
 --------------------------------------------------------------------
 Description: Does basic initialization of T as a blocked thread named
   NAME. 
 NOTE: we do seperat initialization for threads depending on which 
    scheduler we are running. 
 NOTE: Again, this function is long, but it is long because of the 
    conditional initiliazation between the two scheudlers. In order
    to optimize for speed, we push as much code into this function
    to avoid function calls. 
 --------------------------------------------------------------------
 */
static void init_thread (struct thread *t, const char *name, int priority)
{
    enum intr_level old_level;
    
    ASSERT (t != NULL);
    ASSERT (PRI_MIN <= priority && priority <= PRI_MAX);
    ASSERT (name != NULL);
    
    memset (t, 0, sizeof *t);
    t->status = THREAD_BLOCKED;
    strlcpy (t->name, name, sizeof t->name);
    t->stack = (uint8_t *) t + PGSIZE;
    t->priority = priority;
    t->magic = THREAD_MAGIC;
    
    if (thread_mlfqs) {
        if (t == initial_thread) { /* special inittial_thread init */
            t->nice = 0;
            t->recent_cpu = 0;
        } else {
            struct thread* curr = thread_current(); /* parent thread */
            t->nice = curr->nice;
            t->recent_cpu = curr->recent_cpu;
        }
        update_thread_priority(t);
    } else {
        list_init(&(t->locks_held));
        t->original_priority_info.priority = priority;
        t->original_priority_info.holder = NULL; /* orig priority package */
        list_push_front(&(t->locks_held), &(t->original_priority_info.elem));
        t->lock_waiting_on = NULL;
    }
    
    old_level = intr_disable ();
    list_push_back (&all_list, &t->allelem);
    intr_set_level (old_level);
}

/* 
 --------------------------------------------------------------------
 Allocates a SIZE-byte frame at the top of thread T's stack and
   returns a pointer to the frame's base. 
 --------------------------------------------------------------------
 */
static void * alloc_frame (struct thread *t, size_t size) 
{
  /* Stack data is always allocated in word-size units. */
  ASSERT (is_thread (t));
  ASSERT (size % sizeof (uint32_t) == 0);

  t->stack -= size;
  return t->stack;
}



/* 
 --------------------------------------------------------------------
 Chooses and returns the next thread to be scheduled.  Should
   return a thread from the run queue, unless the run queue is
   empty.  (If the running thread can continue running, then it
   will be in the run queue.)  If the run queue is empty, return
   idle_thread. 
 NOTE: In order to keep the code clean and simple, we used the same
    ready list for both priority donation and the bsd_scheduler. 
 NOTE: There are several methods of keeping this list. One way to do
    it is to order the list at all times, so that list_pop_front
    always returns the highest priority thread. The advantage to 
    this approach is that it is very fast to remove elements. The 
    downside is that the whenver thread priorities change or when 
    a thread gets added to the list, it has to be updated, and 
    re-ordered. The second method of keeping the list is to leave it
    in any state, and then search for the next thread to run when
    necessary. The advantage of this approach is that list insertion
    and priority re-ordering is hastle free and very fast. The downside
    is that getting the next thread requires a search. 
 --------------------------------------------------------------------
 */
static struct thread * next_thread_to_run (void) 
{
    
    if (list_empty (&ready_list)) {
        return idle_thread;
    } else {
        struct thread* next_thread = get_highest_priority_thread(&ready_list,
                                                                 true);
        ASSERT(next_thread != NULL);
        return next_thread;
    }
}

/* 
 --------------------------------------------------------------------
 Completes a thread switch by activating the new thread's page
   tables, and, if the previous thread is dying, destroying it.

   At this function's invocation, we just switched from thread
   PREV, the new thread is already running, and interrupts are
   still disabled.  This function is normally invoked by
   thread_schedule() as its final action before returning, but
   the first time a thread is scheduled it is called by
   switch_entry() (see switch.S).

   It's not safe to call printf() until the thread switch is
   complete.  In practice that means that printf()s should be
   added at the end of the function.

   After this function and its caller returns, the thread switch
   is complete. 
 --------------------------------------------------------------------
 */
void thread_schedule_tail (struct thread *prev)
{
  struct thread *cur = running_thread ();
  
  ASSERT (intr_get_level () == INTR_OFF);

  /* Mark us as running. */
  cur->status = THREAD_RUNNING;

  /* Start new time slice. */
  thread_ticks = 0;

#ifdef USERPROG
  /* Activate the new address space. */
  process_activate ();
#endif

  /* If the thread we switched from is dying, destroy its struct
     thread.  This must happen late so that thread_exit() doesn't
     pull out the rug under itself.  (We don't free
     initial_thread because its memory was not obtained via
     palloc().) */
  if (prev != NULL && prev->status == THREAD_DYING && prev != initial_thread)
    {
      ASSERT (prev != cur);
      palloc_free_page (prev);
    }
}

/* 
 --------------------------------------------------------------------
 Schedules a new process.  At entry, interrupts must be off and
   the running process's state must have been changed from
   running to some other state.  This function finds another
   thread to run and switches to it.

   It's not safe to call printf() until thread_schedule_tail()
   has completed. 
 --------------------------------------------------------------------
 */
static void schedule (void)
{
    if (thread_mlfqs) {
        if (should_update_thread_priorities) {
            should_update_thread_priorities = false;
            update_changed_cpu_threads();
        }
    }
    struct thread *cur = running_thread ();
    struct thread *next = next_thread_to_run ();
    struct thread *prev = NULL;
    
    ASSERT (intr_get_level () == INTR_OFF);
    ASSERT (cur->status != THREAD_RUNNING);
    ASSERT (is_thread (next));
    
    if (cur != next)
        prev = switch_threads (cur, next);
    thread_schedule_tail (prev);
}

/* 
 --------------------------------------------------------------------
 Returns a tid to use for a new thread. 
 --------------------------------------------------------------------
 */
static tid_t allocate_tid (void) 
{
  static tid_t next_tid = 1;
  tid_t tid;

  lock_acquire (&tid_lock);
  tid = next_tid++;
  lock_release (&tid_lock);

  return tid;
}

/*
 --------------------------------------------------------------------
 LP Description: Donate priority function. A thread the is aquiring
    a locked lock will donate its priority to the lock-holder. 
    Then, this donated priority will propogate up to the thread that
    is not locked by following the struct lock* lock_waiting_on
    field within each struct. If this field is NULL, we can end 
    priority donation
 Note, because this function is only
    called from sema_down, and sema_down disables interrupts, we do not
    have to do it here as well. 
 NOTE: As mentioned in the design doc, we cannot use a lock or a 
    semaphore here, because we do not know if a thread's priority
    field will be accessed by an interrupt handler, and interrupt
    handlers cannot aquire locks/semaphores...Thus, our only
    concurreny option is to disable interrupts, which happens
    in the lock_aquire, which is the only placed this function is 
    called. 
 --------------------------------------------------------------------
 */
void donate_priority(void) {
    ASSERT(intr_get_level() == INTR_OFF);
    struct thread* currThread = thread_current();
    while (currThread->lock_waiting_on != NULL) {
        struct lock* currLock = currThread->lock_waiting_on;
        if (currThread->priority > currLock->priority) {
            currLock->priority = currThread->priority;
        }
        if (currThread->priority > currLock->holder->priority) {
            currLock->holder->priority = currThread->priority;
        }
        currThread = currThread->lock_waiting_on->holder;
    }
}

/*
 --------------------------------------------------------------------
 LP Description: Final steps to release a lock and remove any donated
    priority associated with the lock. 
 NOTE: this function is only called from lock_release, which disables
    interrupts as required, for the same reasons mentioned in the 
    comment above. 
 NOTE: by design, at thread creation, each thread is given a dummy
    lock, which holds the thread's original priority. Thus dummy
    lock is always an element of the threads locks_held list, and thus
    will restore the thread back to its oringinal priority once
    the thread has released all of its locks that it is holding. 
 --------------------------------------------------------------------
 */
void shed_priority() {
    ASSERT(intr_get_level() == INTR_OFF);
    struct thread* curr_t = thread_current();
    struct list_elem* curr = list_head(&(curr_t->locks_held));
    struct list_elem* tail = list_tail(&(curr_t->locks_held));
    int highest_remaining_priority = PRI_MIN;
    while (true) {
        curr = list_next(curr);
        if(curr == tail) break;
        struct lock* currLock = list_entry(curr, struct lock, elem);
        if (currLock->priority > highest_remaining_priority) {
            highest_remaining_priority = currLock->priority;
        }
    }
    curr_t->priority = highest_remaining_priority;
}

/*
 --------------------------------------------------------------------
 LP: finds the highest priority thread in the list, removes it from the
    list if it should, and then returns a pointer to the thread.
 NOTE: this is the worker for our scheudler system. Given the random
    order in which the list of threads could be in, this function
    ensures that the highest_priority_thread is always returned. 
 NOTE: because the list passed in to this function might be accessed
    by an interrupt handler, we cannot use locks and sempahores to 
    prevent concurrency issues. Thus, disabling interrupts is the only
    option for this function. 
 --------------------------------------------------------------------
 */
struct thread* get_highest_priority_thread(struct list* list,
                                           bool should_remove)
{
    enum intr_level old_level = intr_disable();
    struct list_elem* curr = list_head(list);
    struct list_elem* tail = list_tail(list);
    struct thread* currHighest = NULL;
    while (true) {
        curr = list_next(curr);
        if (curr == tail) break;
        struct thread* currThread = list_entry(curr, struct thread, elem);
        if (currHighest == NULL) currHighest = currThread;
        if (currThread->priority > currHighest->priority) {
            currHighest = currThread;
        }
        if (currHighest->priority == PRI_MAX) break;
    }
    if (currHighest != NULL && should_remove) list_remove(&(currHighest->elem));
    intr_set_level(old_level);
    return currHighest;
}

/* Offset of `stack' member within `struct thread'.
   Used by switch.S, which can't figure it out on its own. */
uint32_t thread_stack_ofs = offsetof (struct thread, stack);<|MERGE_RESOLUTION|>--- conflicted
+++ resolved
@@ -137,19 +137,10 @@
     if (thread_current() != idle_thread) {
         num_ready_threads++;
     }
-<<<<<<< HEAD
     load_average = fp_add(fp_mul(load_average,
                                  fp_div(int_to_fp(59), int_to_fp(60))),
                           fp_mul_int(fp_div(int_to_fp(1), int_to_fp(60)),
                                      num_ready_threads));
-=======
-
-    fp_float _59_60 = fp_div(int_to_fp(59), int_to_fp(60));
-    fp_float _01_60 = fp_div(int_to_fp(1), int_to_fp(60));
-
-    load_average = fp_add(fp_mul(load_average, _59_60),
-                          fp_mul_int(_01_60, num_ready_threads));
->>>>>>> 697fef19
 }
 
 
