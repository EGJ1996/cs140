#ifndef THREADS_THREAD_H
#define THREADS_THREAD_H

#include <debug.h>
#include <list.h>
#include <threads/synch.h>
#include <stdint.h>
#include "threads/fixed-point.h"

/* States in a thread's life cycle. */
enum thread_status
  {
    THREAD_RUNNING,     /* Running thread. */
    THREAD_READY,       /* Not running but ready to run. */
    THREAD_BLOCKED,     /* Waiting for an event to trigger. */
    THREAD_DYING        /* About to be destroyed. */
  };

/* Thread identifier type.
   You can redefine this to whatever type you like. */
typedef int tid_t;
#define TID_ERROR ((tid_t) -1)          /* Error value for tid_t. */

/* Thread priorities. */
#define PRI_MIN 0                       /* Lowest priority. */
#define PRI_DEFAULT 31                  /* Default priority. */
#define PRI_MAX 63                      /* Highest priority. */

/* A kernel thread or user process.

   Each thread structure is stored in its own 4 kB page.  The
   thread structure itself sits at the very bottom of the page
   (at offset 0).  The rest of the page is reserved for the
   thread's kernel stack, which grows downward from the top of
   the page (at offset 4 kB).  Here's an illustration:

        4 kB +---------------------------------+
             |          kernel stack           |
             |                |                |
             |                |                |
             |                V                |
             |         grows downward          |
             |                                 |
             |                                 |
             |                                 |
             |                                 |
             |                                 |
             |                                 |
             |                                 |
             |                                 |
             +---------------------------------+
             |              magic              |
             |                :                |
             |                :                |
             |               name              |
             |              status             |
        0 kB +---------------------------------+

   The upshot of this is twofold:

      1. First, `struct thread' must not be allowed to grow too
         big.  If it does, then there will not be enough room for
         the kernel stack.  Our base `struct thread' is only a
         few bytes in size.  It probably should stay well under 1
         kB.

      2. Second, kernel stacks must not be allowed to grow too
         large.  If a stack overflows, it will corrupt the thread
         state.  Thus, kernel functions should not allocate large
         structures or arrays as non-static local variables.  Use
         dynamic allocation with malloc() or palloc_get_page()
         instead.

   The first symptom of either of these problems will probably be
   an assertion failure in thread_current(), which checks that
   the `magic' member of the running thread's `struct thread' is
   set to THREAD_MAGIC.  Stack overflow will normally change this
   value, triggering the assertion. */
/* The `elem' member has a dual purpose.  It can be an element in
   the run queue (thread.c), or it can be an element in a
   semaphore wait list (synch.c).  It can be used these two ways
   only because they are mutually exclusive: only a thread in the
   ready state is on the run queue, whereas only a thread in the
   blocked state is on a semaphore wait list. */
struct thread
{
    /* Owned by thread.c. */
    tid_t tid;                          /* Thread identifier. */
    enum thread_status status;          /* Thread state. */
    char name[16];                      /* Name (for debugging purposes). */
    uint8_t *stack;                     /* Saved stack pointer. */
    int priority;                       /* Priority. */
    struct list_elem allelem;           /* List element for all threads list. */
<<<<<<< HEAD
      
      
      struct list locks_held;           /* LP, locks_held by this thread, used for              
                                         priority donation. */
      struct lock original_priority_info; /*LP, original priority wrapped in a
                                           lock struct. Note, reason for using
                                           this is that it makes the algorithms
                                           simple. Could have added an orig
                                           priority int, but that would
                                           have required several extra checks
                                           which would have complicated 
                                           algorith. Thus, we opted to take
                                           slightly more memory with a 
                                           lock struct and thus minimize
                                           the number of instructions that must
                                           run. Also, it has been advised by the
                                           course staff to make the 
                                           algorithm easy to read, which we do.*/
      struct lock* lock_waiting_on;     /*LP, The lock this thread is waiting on 
                                         if any */
    int32_t nice;                       /* Nice value for BSD scheduler */
    fp_float recent_cpu;                /* Recent cpu used for BSD scheduler */

=======
    
    /* List of locks this thread currently holds */
    /* Used for priority donationa */
    struct list locks_held;
    
    /* Dummy lock containing this threads original priority */
    struct lock original_priority_info;
    
    /* The lock this thread is waiting on. Null if not waiting */
    struct lock* lock_waiting_on;
    
    /* threads nice value. For bsd_scheduler */
    int nice;
    
    /* Thread's recent cpu. For the bsd_scheduler */
    fp_float recent_cpu;
    
    /* Allows this thread to be placed in a list of threads who's */
    /* recent cpu value has changed */
    struct list_elem cpu_list_elem;
    
    /* True if the threads recent_cpu has changed and the thread */
    /* has not been updated yet */
    bool cpu_has_changed;
    
>>>>>>> 7830c512
    /* Shared between thread.c and synch.c. */
    struct list_elem elem;              /* List element. */
    
#ifdef USERPROG
    /* Owned by userprog/process.c. */
    uint32_t *pagedir;                  /* Page directory. */
#endif
    
    /* Owned by thread.c. */
    unsigned magic;                     /* Detects stack overflow. */
};

/* If false (default), use round-robin scheduler.
   If true, use multi-level feedback queue scheduler.
   Controlled by kernel command-line option "-o mlfqs". */
extern bool thread_mlfqs;

void thread_init (void);
void thread_start (void);

void thread_tick (void);
void thread_print_stats (void);

typedef void thread_func (void *aux);
tid_t thread_create (const char *name, int priority, thread_func *, void *);

void thread_block (void);
void thread_unblock (struct thread *);

struct thread *thread_current (void);
tid_t thread_tid (void);
const char *thread_name (void);

void thread_exit (void) NO_RETURN;
void thread_yield (void);

/* Performs some operation on thread t, given auxiliary data AUX. */
typedef void thread_action_func (struct thread *t, void *aux);
void thread_foreach (thread_action_func *, void *);

int thread_get_priority (void);
void thread_set_priority (int);

int thread_get_nice (void);
void thread_set_nice (int);
int thread_get_recent_cpu (void);
int thread_get_load_avg (void);

/* LP Functions */
void donate_priority(void);
void shed_priority(void);
struct thread* get_highest_priority_thread(struct list*, bool should_remove);


#endif /* threads/thread.h */<|MERGE_RESOLUTION|>--- conflicted
+++ resolved
@@ -91,31 +91,6 @@
     uint8_t *stack;                     /* Saved stack pointer. */
     int priority;                       /* Priority. */
     struct list_elem allelem;           /* List element for all threads list. */
-<<<<<<< HEAD
-      
-      
-      struct list locks_held;           /* LP, locks_held by this thread, used for              
-                                         priority donation. */
-      struct lock original_priority_info; /*LP, original priority wrapped in a
-                                           lock struct. Note, reason for using
-                                           this is that it makes the algorithms
-                                           simple. Could have added an orig
-                                           priority int, but that would
-                                           have required several extra checks
-                                           which would have complicated 
-                                           algorith. Thus, we opted to take
-                                           slightly more memory with a 
-                                           lock struct and thus minimize
-                                           the number of instructions that must
-                                           run. Also, it has been advised by the
-                                           course staff to make the 
-                                           algorithm easy to read, which we do.*/
-      struct lock* lock_waiting_on;     /*LP, The lock this thread is waiting on 
-                                         if any */
-    int32_t nice;                       /* Nice value for BSD scheduler */
-    fp_float recent_cpu;                /* Recent cpu used for BSD scheduler */
-
-=======
     
     /* List of locks this thread currently holds */
     /* Used for priority donationa */
@@ -141,7 +116,6 @@
     /* has not been updated yet */
     bool cpu_has_changed;
     
->>>>>>> 7830c512
     /* Shared between thread.c and synch.c. */
     struct list_elem elem;              /* List element. */
     
