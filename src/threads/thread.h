#ifndef THREADS_THREAD_H
#define THREADS_THREAD_H

#include <debug.h>
#include <list.h>
#include <threads/synch.h>
#include <stdint.h>
#include "threads/fixed-point.h"
<<<<<<< HEAD
#include "filesys/directory.h"
=======
#include "vm/page.h"
#include "vm/mmap.h"
#include <hash.h>
>>>>>>> 666aecce

/* States in a thread's life cycle. */
enum thread_status
  {
    THREAD_RUNNING,     /* Running thread. */
    THREAD_READY,       /* Not running but ready to run. */
    THREAD_BLOCKED,     /* Waiting for an event to trigger. */
    THREAD_DYING        /* About to be destroyed. */
  };

/* Thread identifier type.
   You can redefine this to whatever type you like. */
typedef int tid_t;
#define TID_ERROR ((tid_t) -1)          /* Error value for tid_t. */

typedef int pid_t;
#define PID_ERROR ((pid_t) -1)

/* Thread priorities. */
#define PRI_MIN 0                       /* Lowest priority. */
#define PRI_DEFAULT 31                  /* Default priority. */
#define PRI_MAX 63                      /* Highest priority. */

/* A kernel thread or user process.

   Each thread structure is stored in its own 4 kB page.  The
   thread structure itself sits at the very bottom of the page
   (at offset 0).  The rest of the page is reserved for the
   thread's kernel stack, which grows downward from the top of
   the page (at offset 4 kB).  Here's an illustration:

        4 kB +---------------------------------+
             |          kernel stack           |
             |                |                |
             |                |                |
             |                V                |
             |         grows downward          |
             |                                 |
             |                                 |
             |                                 |
             |                                 |
             |                                 |
             |                                 |
             |                                 |
             |                                 |
             +---------------------------------+
             |              magic              |
             |                :                |
             |                :                |
             |               name              |
             |              status             |
        0 kB +---------------------------------+

   The upshot of this is twofold:

      1. First, `struct thread' must not be allowed to grow too
         big.  If it does, then there will not be enough room for
         the kernel stack.  Our base `struct thread' is only a
         few bytes in size.  It probably should stay well under 1
         kB.

      2. Second, kernel stacks must not be allowed to grow too
         large.  If a stack overflows, it will corrupt the thread
         state.  Thus, kernel functions should not allocate large
         structures or arrays as non-static local variables.  Use
         dynamic allocation with malloc() or palloc_get_page()
         instead.

   The first symptom of either of these problems will probably be
   an assertion failure in thread_current(), which checks that
   the `magic' member of the running thread's `struct thread' is
   set to THREAD_MAGIC.  Stack overflow will normally change this
   value, triggering the assertion. */
/* The `elem' member has a dual purpose.  It can be an element in
   the run queue (thread.c), or it can be an element in a
   semaphore wait list (synch.c).  It can be used these two ways
   only because they are mutually exclusive: only a thread in the
   ready state is on the run queue, whereas only a thread in the
   blocked state is on a semaphore wait list. */
struct thread
{
    /* Owned by thread.c. */
    tid_t tid;                          /* Thread identifier. */
    enum thread_status status;          /* Thread state. */
    char name[16];                      /* Name (for debugging purposes). */
    uint8_t *stack;                     /* Saved stack pointer. */
    int priority;                       /* Priority. */
    struct list_elem allelem;           /* List element for all threads list. */
    
    //BEGIN PROJECT 1 ADDITIONS//
    /* List of locks this thread currently holds */
    /* Used for priority donationa */
    struct list locks_held;
    /* Dummy lock containing this threads original priority */
    struct lock original_priority_info;
    /* The lock this thread is waiting on. Null if not waiting */
    struct lock* lock_waiting_on;
    /* threads nice value. For bsd_scheduler */
    int nice;
    /* Thread's recent cpu. For the bsd_scheduler */
    fp_float recent_cpu;
    /* Allows this thread to be placed in a list of threads who's */
    /* recent cpu value has changed */
    struct list_elem cpu_list_elem;
    /* True if the threads recent_cpu has changed and the thread */
    /* has not been updated yet */
    bool cpu_has_changed;
    //END PROJECT 1 ADDITIONS//
    
    //PROJECT 2 ADDITION
    /* Distinguises between kernel threads and user threads */
    /* Initially set to false on thread creation, set to true in start_process */
    bool is_running_user_program;
    
    
    /* Shared between thread.c and synch.c. */
    struct list_elem elem;              /* List element. */
    
#ifdef USERPROG
    /* Owned by userprog/process.c. */
    uint32_t *pagedir;                  /* Page directory. */
    
    //BEGIN PROJECT 2 ADDITIONS//
    
    //FILE INFORMATION
    /* list of files this thread currently has open */
    /* note, this list does not require synchronization, as it is only*/
    /* accessed by the same thread */
    struct list open_files;
    /* file descriptor counter */
    int fd_counter;
    
    
    //CHILD INFORMATION
    /* synchronizes the process of creating a child*/
    struct semaphore sema_child_load;
    /* outcome of the child load. The child will set this field before signaling*/
    bool child_did_load_successfully;
    /* allows the child to set fields in the parent struct */
    struct thread* parent_thread;
    /* list of child threads spawned by this thread */
    /* note, this list does not require synchronization, as it is only*/
    /* accessed by the same thread */
    struct list child_threads;
    /* allows parent to wait on child process */
    struct semaphore wait_on_me;
    /* pointer to the threads vital_info */
    struct vital_info* vital_info;
    
    
    
    //END PROJECT 2 ADDITIONS//
    
    /* current working directory */
    struct dir* curr_dir;
#endif

#ifdef VM
    /* Project 3 Additions */

    /* pagedir lock */
    struct lock pagedir_lock;
    /* spte table lock */
    struct lock spte_table_lock;
    /* Supplementary Page Table */
    struct hash spte_table;

    /* Next mapid_t to use */
    mapid_t mapid_counter;

    /* List of mmapped files */
    struct list mmapped_files;

    /* End Project 3 Additions */
#endif
    
    /* Owned by thread.c. */
    unsigned magic;                     /* Detects stack overflow. */
};

/*
 ----------------------------------------------------------------
 Description: vital_info is the information that has to stay 
    around even after a thread exits. Thus, we malloc this struct
    and free the pointer only when we no longer need this 
    information.
 ----------------------------------------------------------------
 */
struct vital_info {
    /* pointer to the thread who's vital info this is */
    struct thread* t;
    /* Records the processes exit status */
    int exit_status;
    /* used to indicate if this thread has been waited on by parent before */
    bool has_allready_been_waited_on;
    /* identifier so we can look up by tid */
    tid_t tid;
    /* Indicates if the parent thread is finished */
    bool parent_is_finished;
    /* Indicates if this thread has finished */
    bool child_is_finished;
    /* locks the vital info so only one thread can access it */
    struct lock vital_info_lock;
    /* allows this thread to be placed in the parent child_threads list */
    struct list_elem child_elem;
};

/*
 ----------------------------------------------------------------
 Description: packages open file information. Processes will
    manage a list of these file_packages, one for each open file.
 ----------------------------------------------------------------
 */
struct file_package {
    int fd; //file descriptor
    unsigned position; //this file_package's position
    struct file* fp; //file pointer
    struct list_elem elem; //so it can be placed in a list
};

/*
 ----------------------------------------------------------------
 DESCRIPTION: Allows threads to communicate to the read_ahead 
    thread the sector numbers that they will need to have
    read ahead.
 ----------------------------------------------------------------
 */
struct read_ahead_package {
    unsigned sector_number; /* sector to read */
    struct list_elem elem;
};

struct list read_ahead_requests_list;      /* list of read_ahead_packages */
struct lock read_ahead_requests_list_lock; /* race condition protection */
struct condition read_ahead_list_populated;/* prevents busy waiting in read_ahead
                                            thread */

                                            

/* global lock to be used for file_system access */
struct lock file_system_lock;

/* If false (default), use round-robin scheduler.
   If true, use multi-level feedback queue scheduler.
   Controlled by kernel command-line option "-o mlfqs". */
extern bool thread_mlfqs;

void thread_init (void);
void thread_start (void);

void thread_tick (void);
void thread_print_stats (void);

typedef void thread_func (void *aux);
tid_t thread_create (const char *name, int priority, thread_func *, void *);

void thread_block (void);
void thread_unblock (struct thread *);

struct thread *thread_current (void);
tid_t thread_tid (void);
const char *thread_name (void);

void thread_exit (void) NO_RETURN;
void thread_yield (void);

/* Performs some operation on thread t, given auxiliary data AUX. */
typedef void thread_action_func (struct thread *t, void *aux);
void thread_foreach (thread_action_func *, void *);

int thread_get_priority (void);
void thread_set_priority (int);

int thread_get_nice (void);
void thread_set_nice (int);
int thread_get_recent_cpu (void);
int thread_get_load_avg (void);

/* LP Functions */
void donate_priority(void);
void shed_priority(void);
struct thread* get_highest_priority_thread(struct list*, bool should_remove);

struct dir* get_cwd(void);

#endif /* threads/thread.h */<|MERGE_RESOLUTION|>--- conflicted
+++ resolved
@@ -6,13 +6,10 @@
 #include <threads/synch.h>
 #include <stdint.h>
 #include "threads/fixed-point.h"
-<<<<<<< HEAD
 #include "filesys/directory.h"
-=======
 #include "vm/page.h"
 #include "vm/mmap.h"
 #include <hash.h>
->>>>>>> 666aecce
 
 /* States in a thread's life cycle. */
 enum thread_status
