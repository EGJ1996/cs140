/* This file is derived from source code for the Nachos
   instructional operating system.  The Nachos copyright notice
   is reproduced in full below. */

/* Copyright (c) 1992-1996 The Regents of the University of California.
   All rights reserved.

   Permission to use, copy, modify, and distribute this software
   and its documentation for any purpose, without fee, and
   without written agreement is hereby granted, provided that the
   above copyright notice and the following two paragraphs appear
   in all copies of this software.

   IN NO EVENT SHALL THE UNIVERSITY OF CALIFORNIA BE LIABLE TO
   ANY PARTY FOR DIRECT, INDIRECT, SPECIAL, INCIDENTAL, OR
   CONSEQUENTIAL DAMAGES ARISING OUT OF THE USE OF THIS SOFTWARE
   AND ITS DOCUMENTATION, EVEN IF THE UNIVERSITY OF CALIFORNIA
   HAS BEEN ADVISED OF THE POSSIBILITY OF SUCH DAMAGE.

   THE UNIVERSITY OF CALIFORNIA SPECIFICALLY DISCLAIMS ANY
   WARRANTIES, INCLUDING, BUT NOT LIMITED TO, THE IMPLIED
   WARRANTIES OF MERCHANTABILITY AND FITNESS FOR A PARTICULAR
   PURPOSE.  THE SOFTWARE PROVIDED HEREUNDER IS ON AN "AS IS"
   BASIS, AND THE UNIVERSITY OF CALIFORNIA HAS NO OBLIGATION TO
   PROVIDE MAINTENANCE, SUPPORT, UPDATES, ENHANCEMENTS, OR
   MODIFICATIONS.
*/

#include "threads/synch.h"
#include <stdio.h>
#include <string.h>
#include "threads/interrupt.h"
#include "threads/thread.h"

/*
 --------------------------------------------------------------------
 Initializes semaphore SEMA to VALUE.  A semaphore is a
   nonnegative integer along with two atomic operators for
   manipulating it:

   - down or "P": wait for the value to become positive, then
     decrement it.

   - up or "V": increment the value (and wake up one waiting
     thread, if any). 
 --------------------------------------------------------------------
 */
void
sema_init (struct semaphore *sema, unsigned value) 
{
  ASSERT (sema != NULL);

  sema->value = value;
  list_init (&sema->waiters);
}

/* 
 --------------------------------------------------------------------
 Down or "P" operation on a semaphore.  Waits for SEMA's value
   to become positive and then atomically decrements it.

   This function may sleep, so it must not be called within an
   interrupt handler.  This function may be called with
   interrupts disabled, but if it sleeps then the next scheduled
   thread will probably turn interrupts back on. 
 --------------------------------------------------------------------
 */
void
sema_down (struct semaphore *sema) 
{
  enum intr_level old_level;

  ASSERT (sema != NULL);
  ASSERT (!intr_context ());

  old_level = intr_disable ();
  while (sema->value == 0) 
    {
      list_push_back (&sema->waiters, &(thread_current()->elem));
      thread_block ();
    }

  sema->value--;
  intr_set_level (old_level);
}

/* 
 --------------------------------------------------------------------
 Down or "P" operation on a semaphore, but only if the
   semaphore is not already 0.  Returns true if the semaphore is
   decremented, false otherwise.

   This function may be called from an interrupt handler. 
 --------------------------------------------------------------------
 */
bool
sema_try_down (struct semaphore *sema) 
{
  enum intr_level old_level;
  bool success;

  ASSERT (sema != NULL);

  old_level = intr_disable ();
  if (sema->value > 0) 
    {
      sema->value--;
      success = true; 
    }
  else
    success = false;
  intr_set_level (old_level);

  return success;
}

/* 
 --------------------------------------------------------------------
 Up or "V" operation on a semaphore.  Increments SEMA's value
   and wakes up one thread of those waiting for SEMA, if any.

   This function may be called from an interrupt handler. 
 NOTE: In order to ensure that the highest priority thread gets 
    woken up first, we call get_highest_priority_thread, which 
    removes from the sema->waiters list, and returns to use the thread
    with the highest priority. 
 NOTE: Because we are signaling the semaphore, we yield the processor
    only if we are not in an interrupt context. 
 --------------------------------------------------------------------
 */
void
sema_up (struct semaphore *sema)
{
    enum intr_level old_level;
    
    ASSERT (sema != NULL);
    
    old_level = intr_disable ();
    if (!list_empty (&sema->waiters)) {
        struct thread* thread_to_unblock = get_highest_priority_thread(&sema->waiters, true);
        ASSERT(thread_to_unblock != NULL);
        thread_unblock(thread_to_unblock);
    }
    
    sema->value++;
    
    if (!intr_context()) { 
        thread_yield();
    } else {
        intr_yield_on_return();
    }
    intr_set_level (old_level);
}

static void sema_test_helper (void *sema_);

/* 
 --------------------------------------------------------------------
 Self-test for semaphores that makes control "ping-pong"
   between a pair of threads.  Insert calls to printf() to see
   what's going on. 
 --------------------------------------------------------------------
 */
void
sema_self_test (void) 
{
  struct semaphore sema[2];
  int i;

  printf ("Testing semaphores...");
  sema_init (&sema[0], 0);
  sema_init (&sema[1], 0);
  thread_create ("sema-test", PRI_DEFAULT, sema_test_helper, &sema);
  for (i = 0; i < 10; i++) 
    {
      sema_up (&sema[0]);
      sema_down (&sema[1]);
    }
  printf ("done.\n");
}

/* Thread function used by sema_self_test(). */
static void
sema_test_helper (void *sema_) 
{
  struct semaphore *sema = sema_;
  int i;

  for (i = 0; i < 10; i++) 
    {
      sema_down (&sema[0]);
      sema_up (&sema[1]);
    }
}
/* 
 --------------------------------------------------------------------
 Initializes LOCK.  A lock can be held by at most a single
   thread at any given time.  Our locks are not "recursive", that
   is, it is an error for the thread currently holding a lock to
   try to acquire that lock.

   A lock is a specialization of a semaphore with an initial
   value of 1.  The difference between a lock and such a
   semaphore is twofold.  First, a semaphore can have a value
   greater than 1, but a lock can only be owned by a single
   thread at a time.  Second, a semaphore does not have an owner,
   meaning that one thread can "down" the semaphore and then
   another one "up" it, but with a lock the same thread must both
   acquire and release it.  When these restrictions prove
   onerous, it's a good sign that a semaphore should be used,
   instead of a lock. 
 NOTE: because we use locks as the mode through which priority  
    donation happens, we have to set the field in the lock to 
    PRI_MIN to ensure that priority donation starts at the 
    proper baseline. 
 --------------------------------------------------------------------
 */
void
lock_init (struct lock *lock)
{
    ASSERT (lock != NULL);
    
    lock->holder = NULL;
    lock->priority = PRI_MIN;
    sema_init (&lock->semaphore, 1);
}

/* 
 --------------------------------------------------------------------
 Acquires LOCK, sleeping until it becomes available if
   necessary.  The lock must not already be held by the current
   thread.

   This function may sleep, so it must not be called within an
   interrupt handler.  This function may be called with
   interrupts disabled, but interrupts will be turned back on if
   we need to sleep. 
 NOTE: if we cannot aquire the lock and we are in regular priority
    donation scheduling, then we invoke the call to donate our
    priority. Once we move past the semaphore, we have aquired the 
    lock, and thus add it to our list of locks_held, so that this
    thread can properly recieve priortity donations. 
 --------------------------------------------------------------------
 */
void
lock_acquire (struct lock *lock)
{
    ASSERT (lock != NULL);
    ASSERT (!intr_context ());
    ASSERT (!lock_held_by_current_thread (lock));
    
    enum intr_level old_level = intr_disable();
    
<<<<<<< HEAD
    if (!thread_mlfqs && lock->holder != NULL) {
        thread_current()->lock_waiting_on = lock;
        donate_priority();
=======
    if (!thread_mlfqs) { 
        if (lock->holder != NULL) {
            thread_current()->lock_waiting_on = lock;
            donate_priority();
        }
>>>>>>> 7830c512
    }
    
    sema_down (&lock->semaphore);
    
<<<<<<< HEAD
    if (!thread_mlfqs)
      {
        lock->priority = PRI_MIN;
        list_push_front(&(thread_current()->locks_held), &(lock->elem));
        thread_current()->lock_waiting_on = NULL;
      }
=======
    if (!thread_mlfqs) {
        lock->priority = PRI_MIN;
        list_push_front(&(thread_current()->locks_held), &(lock->elem));
        thread_current()->lock_waiting_on = NULL;
    }
>>>>>>> 7830c512
    lock->holder = thread_current ();
    
    intr_set_level(old_level);
}

/* 
 --------------------------------------------------------------------
 Tries to acquires LOCK and returns true if successful or false
   on failure.  The lock must not already be held by the current
   thread.

   This function will not sleep, so it may be called within an
   interrupt handler. 
 NOTE: we add code to ensure that if the thread is successful 
    in aquiring the lock it is trying to aquire, that the lock
    is then added to the threads list of locks_held, so that the 
    system of proirity donation stays in tact. 
 --------------------------------------------------------------------
 */
bool
lock_try_acquire (struct lock *lock)
{
    bool success;
    
    ASSERT (lock != NULL);
    ASSERT (!lock_held_by_current_thread (lock));
    
    success = sema_try_down (&lock->semaphore);
    if (success) {
        if (!thread_mlfqs) {
            lock->priority = PRI_MIN;
            list_push_front(&(thread_current()->locks_held), &(lock->elem));
            thread_current()->lock_waiting_on = NULL;
        }
        lock->holder = thread_current ();
    }
    return success;
}

/* 
 --------------------------------------------------------------------
 Releases LOCK, which must be owned by the current thread.

   An interrupt handler cannot acquire a lock, so it does not
   make sense to try to release a lock within an interrupt
   handler. 
 NOTE: in order to properly release the lock if we are running 
    not in mlfqs mode, we have to shed priority. First, we remove
    the lock we are releasing from our list of locks held, and then
    we shed priority, which decreases our priority to the next 
    highest value in our list of locks held. If we have 
    released all locks that we are currently holding, then we will
    have our dummy lock with our original priority, and the balance
    of the thread will be restored. 
 --------------------------------------------------------------------
 */
void
lock_release (struct lock *lock)
{
    ASSERT (lock != NULL);
    ASSERT (lock_held_by_current_thread (lock));
    
    enum intr_level old_level = intr_disable();
    
    if (!thread_mlfqs) {
<<<<<<< HEAD
        list_remove(&(lock->elem)); //remove from thread_current->locks_held
=======
        list_remove(&(lock->elem)); 
>>>>>>> 7830c512
        lock->priority = PRI_MIN;
        shed_priority();
    }
    lock->holder = NULL;
    sema_up (&lock->semaphore);
    intr_set_level(old_level);
}

/*
 --------------------------------------------------------------------
 Returns true if the current thread holds LOCK, false
   otherwise.  (Note that testing whether some other thread holds
   a lock would be racy.) 
 --------------------------------------------------------------------
 */
bool
lock_held_by_current_thread (const struct lock *lock) 
{
  ASSERT (lock != NULL);

  return lock->holder == thread_current ();
}
/* One semaphore in a list. */
struct semaphore_elem 
  {
    struct list_elem elem;              /* List element. */
    struct semaphore semaphore;         /* This semaphore. */
  };

/* 
 --------------------------------------------------------------------
 Initializes condition variable COND.  A condition variable
   allows one piece of code to signal a condition and cooperating
   code to receive the signal and act upon it. 
 --------------------------------------------------------------------
 */
void
cond_init (struct condition *cond)
{
  ASSERT (cond != NULL);

  list_init (&cond->waiters);
}

/* 
 --------------------------------------------------------------------
 Atomically releases LOCK and waits for COND to be signaled by
   some other piece of code.  After COND is signaled, LOCK is
   reacquired before returning.  LOCK must be held before calling
   this function.

   The monitor implemented by this function is "Mesa" style, not
   "Hoare" style, that is, sending and receiving a signal are not
   an atomic operation.  Thus, typically the caller must recheck
   the condition after the wait completes and, if necessary, wait
   again.

   A given condition variable is associated with only a single
   lock, but one lock may be associated with any number of
   condition variables.  That is, there is a one-to-many mapping
   from locks to condition variables.

   This function may sleep, so it must not be called within an
   interrupt handler.  This function may be called with
   interrupts disabled, but interrupts will be turned back on if
   we need to sleep. 
 --------------------------------------------------------------------
 */
void
cond_wait (struct condition *cond, struct lock *lock) 
{
  struct semaphore_elem waiter;

  ASSERT (cond != NULL);
  ASSERT (lock != NULL);
  ASSERT (!intr_context ());
  ASSERT (lock_held_by_current_thread (lock));
  
  sema_init (&waiter.semaphore, 0);
  list_push_back (&cond->waiters, &waiter.elem);
  lock_release (lock);
  sema_down (&waiter.semaphore);
  lock_acquire (lock);
}

struct semaphore* get_semaphore_to_signal(struct condition* cond);

/*
 --------------------------------------------------------------------
 Description: traverses the web of the condition variable list. We
    go through each semphore_elem in the list, and then consult
    each semaphore->waiters list for the highest priority thread. 
    We track the sema_elem with the highest priority thread waiting
    on it, and return this. 
 --------------------------------------------------------------------
 */
struct semaphore* get_semaphore_to_signal(struct condition* cond) {
    
    struct list_elem* curr = list_head(&(cond->waiters));
    struct list_elem* tail = list_tail(&(cond->waiters));
    
    int curr_highest_priority = PRI_MIN;
    struct semaphore_elem* toSignal = NULL;
    
    while (true) {
        curr = list_next(curr);
        if (curr == tail) break;
        struct semaphore_elem* currSemaElem = list_entry(curr, struct semaphore_elem, elem);
        ASSERT(currSemaElem != NULL);
        struct thread* currThread = get_highest_priority_thread(&(currSemaElem->semaphore.waiters), false);
        if (currThread->priority > curr_highest_priority || toSignal == NULL) {
            curr_highest_priority = currThread->priority;
            toSignal = currSemaElem;
        }
    }
    list_remove(&(toSignal->elem));
    return &(toSignal->semaphore);
}

/* 
 --------------------------------------------------------------------
 If any threads are waiting on COND (protected by LOCK), then
   this function signals one of them to wake up from its wait.
   LOCK must be held before calling this function.

   An interrupt handler cannot acquire a lock, so it does not
   make sense to try to signal a condition variable within an
   interrupt handler. 
 --------------------------------------------------------------------
 */
void
cond_signal (struct condition *cond, struct lock *lock UNUSED) 
{
  ASSERT (cond != NULL);
  ASSERT (lock != NULL);
  ASSERT (!intr_context ());
  ASSERT (lock_held_by_current_thread (lock));

    if (!list_empty (&cond->waiters)) {
        struct semaphore* sema = get_semaphore_to_signal(cond);
        sema_up(sema);
    }
}

/* 
 --------------------------------------------------------------------
 Wakes up all threads, if any, waiting on COND (protected by
   LOCK).  LOCK must be held before calling this function.

   An interrupt handler cannot acquire a lock, so it does not
   make sense to try to signal a condition variable within an
   interrupt handler. 
 --------------------------------------------------------------------
 */
void
cond_broadcast (struct condition *cond, struct lock *lock) 
{
  ASSERT (cond != NULL);
  ASSERT (lock != NULL);

  while (!list_empty (&cond->waiters))
    cond_signal (cond, lock);
}<|MERGE_RESOLUTION|>--- conflicted
+++ resolved
@@ -146,8 +146,6 @@
     
     if (!intr_context()) { 
         thread_yield();
-    } else {
-        intr_yield_on_return();
     }
     intr_set_level (old_level);
 }
@@ -252,35 +250,20 @@
     
     enum intr_level old_level = intr_disable();
     
-<<<<<<< HEAD
-    if (!thread_mlfqs && lock->holder != NULL) {
-        thread_current()->lock_waiting_on = lock;
-        donate_priority();
-=======
     if (!thread_mlfqs) { 
         if (lock->holder != NULL) {
             thread_current()->lock_waiting_on = lock;
             donate_priority();
         }
->>>>>>> 7830c512
     }
     
     sema_down (&lock->semaphore);
     
-<<<<<<< HEAD
-    if (!thread_mlfqs)
-      {
-        lock->priority = PRI_MIN;
-        list_push_front(&(thread_current()->locks_held), &(lock->elem));
-        thread_current()->lock_waiting_on = NULL;
-      }
-=======
     if (!thread_mlfqs) {
         lock->priority = PRI_MIN;
         list_push_front(&(thread_current()->locks_held), &(lock->elem));
         thread_current()->lock_waiting_on = NULL;
     }
->>>>>>> 7830c512
     lock->holder = thread_current ();
     
     intr_set_level(old_level);
@@ -346,11 +329,7 @@
     enum intr_level old_level = intr_disable();
     
     if (!thread_mlfqs) {
-<<<<<<< HEAD
-        list_remove(&(lock->elem)); //remove from thread_current->locks_held
-=======
         list_remove(&(lock->elem)); 
->>>>>>> 7830c512
         lock->priority = PRI_MIN;
         shed_priority();
     }
